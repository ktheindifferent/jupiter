extern crate jupiter;

use jupiter::provider::accuweather;
use jupiter::provider::homebrew;
use jupiter::provider::combo;
use jupiter::config::Config;
use tokio::signal;

// store application version as a const
const VERSION: Option<&'static str> = option_env!("CARGO_PKG_VERSION");


#[tokio::main]
async fn main() -> Result<(), Box<dyn std::error::Error>> {
    // Initialize logger
    simple_logger::init_with_level(log::Level::Info).unwrap_or_else(|e| {
        eprintln!("Failed to initialize logger: {}", e);
    });

    log::info!("Starting Jupiter Weather Server v{}", VERSION.unwrap_or("unknown"));

    // Load and validate configuration
    let app_config = Config::from_env()
        .map_err(|e| format!("Configuration error: {}", e))?;
    
    app_config.validate()
        .map_err(|e| format!("Configuration validation failed: {}", e))?;
    
    log::info!("Configuration loaded and validated successfully");

    // Acuweather configuration
    let accuweather_config = accuweather::Config{
        apikey: app_config.weather.accu_key.clone(),
        language: None,
        details: None,
        metric: None
    };

<<<<<<< HEAD
    // Homebrew Weather Server configuration
    let pg = homebrew::PostgresServer::new();
    let mut homebrew_config = homebrew::Config::new(
        String::from(accu_key.clone()),
        pg,
        9090
    );

    // Combo server configuration
    let pg = combo::PostgresServer::new();
    let mut config = combo::Config::new(
        Some(accuweather_config),
        Some(homebrew_config.clone()),
        String::from(accu_key.clone()),
        Some(3600),
        pg,
        9091,
        String::from(zip_code)
    );
=======
    // Homebrew Weather Server configuration (if database config is available)
    let homebrew_config = if let Some(ref db_config) = app_config.homebrew_database {
        let pg = homebrew::PostgresServer::from_config(db_config);
        Some(homebrew::Config{
            apikey: app_config.weather.accu_key.clone(),
            port: 9090,
            pg: pg
        })
    } else {
        log::warn!("Homebrew database configuration not found, skipping homebrew server");
        None
    };

    // Combo server configuration (if database config is available)
    if let Some(ref db_config) = app_config.combo_database {
        let pg = combo::PostgresServer::from_config(db_config);
        let config = combo::Config{
            apikey: app_config.weather.accu_key.clone(),
            port: 9091,
            pg: pg,
            cache_timeout: Some(3600),
            accu_config: Some(accuweather_config),
            homebrew_config: homebrew_config,
            zip_code: app_config.weather.zip_code.clone()
        };
>>>>>>> 0ffcf5a1

        // Initialize the server
        log::info!("Initializing combo server on port {}", config.port);
        config.init().await
            .map_err(|e| format!("Failed to initialize server: {}", e))?;
        log::info!("Server successfully initialized and listening on port {}", config.port);
    } else {
        log::error!("Combo database configuration not found - cannot start server");
        return Err("At least one database configuration (combo or homebrew) must be provided".into());
    }

    // Wait for shutdown signal
    shutdown_signal().await;
    
    log::info!("Shutdown signal received, gracefully shutting down...");
    
    // Shutdown all servers gracefully
    config.shutdown().await;
    
    log::info!("Server shutdown complete");
    Ok(())
}

async fn shutdown_signal() {
    let ctrl_c = async {
        if let Err(e) = signal::ctrl_c().await {
            log::error!("Failed to install Ctrl+C handler: {}", e);
        }
    };

    #[cfg(unix)]
    let terminate = async {
        match signal::unix::signal(signal::unix::SignalKind::terminate()) {
            Ok(mut signal) => { signal.recv().await; },
            Err(e) => { log::error!("Failed to install SIGTERM handler: {}", e); }
        }
    };

    #[cfg(unix)]
    let hangup = async {
        signal::unix::signal(signal::unix::SignalKind::hangup())
            .expect("failed to install SIGHUP handler")
            .recv()
            .await;
    };

    #[cfg(not(unix))]
    let terminate = std::future::pending::<()>();
    
    #[cfg(not(unix))]
    let hangup = std::future::pending::<()>();

    tokio::select! {
        _ = ctrl_c => {
            log::info!("Received Ctrl+C (SIGINT) signal");
        },
        _ = terminate => {
            log::info!("Received SIGTERM signal");
        },
        _ = hangup => {
            log::info!("Received SIGHUP signal");
        },
    }
}<|MERGE_RESOLUTION|>--- conflicted
+++ resolved
@@ -36,62 +36,50 @@
         metric: None
     };
 
-<<<<<<< HEAD
-    // Homebrew Weather Server configuration
-    let pg = homebrew::PostgresServer::new();
-    let mut homebrew_config = homebrew::Config::new(
-        String::from(accu_key.clone()),
-        pg,
-        9090
-    );
-
-    // Combo server configuration
-    let pg = combo::PostgresServer::new();
-    let mut config = combo::Config::new(
-        Some(accuweather_config),
-        Some(homebrew_config.clone()),
-        String::from(accu_key.clone()),
-        Some(3600),
-        pg,
-        9091,
-        String::from(zip_code)
-    );
-=======
     // Homebrew Weather Server configuration (if database config is available)
-    let homebrew_config = if let Some(ref db_config) = app_config.homebrew_database {
+    let mut homebrew_config = if let Some(ref db_config) = app_config.homebrew_database {
         let pg = homebrew::PostgresServer::from_config(db_config);
-        Some(homebrew::Config{
-            apikey: app_config.weather.accu_key.clone(),
-            port: 9090,
-            pg: pg
-        })
+        Some(homebrew::Config::new(
+            app_config.weather.accu_key.clone(),
+            pg,
+            9090
+        ))
     } else {
         log::warn!("Homebrew database configuration not found, skipping homebrew server");
         None
     };
 
+    // Initialize homebrew server if configured
+    if let Some(ref mut hb_config) = homebrew_config {
+        hb_config.init().await
+            .map_err(|e| format!("Failed to initialize homebrew server: {}", e))?;
+        log::info!("Homebrew server initialized on port {}", hb_config.port);
+    }
+
     // Combo server configuration (if database config is available)
-    if let Some(ref db_config) = app_config.combo_database {
+    let mut combo_config = if let Some(ref db_config) = app_config.combo_database {
         let pg = combo::PostgresServer::from_config(db_config);
-        let config = combo::Config{
-            apikey: app_config.weather.accu_key.clone(),
-            port: 9091,
-            pg: pg,
-            cache_timeout: Some(3600),
-            accu_config: Some(accuweather_config),
-            homebrew_config: homebrew_config,
-            zip_code: app_config.weather.zip_code.clone()
-        };
->>>>>>> 0ffcf5a1
+        Some(combo::Config::new(
+            Some(accuweather_config),
+            homebrew_config.clone(),
+            app_config.weather.accu_key.clone(),
+            Some(3600),
+            pg,
+            9091,
+            app_config.weather.zip_code.clone()
+        ))
+    } else {
+        log::error!("Combo database configuration not found - cannot start server");
+        return Err("At least one database configuration (combo or homebrew) must be provided".into());
+    };
 
+    // Initialize combo server
+    if let Some(ref mut config) = combo_config {
         // Initialize the server
         log::info!("Initializing combo server on port {}", config.port);
         config.init().await
             .map_err(|e| format!("Failed to initialize server: {}", e))?;
         log::info!("Server successfully initialized and listening on port {}", config.port);
-    } else {
-        log::error!("Combo database configuration not found - cannot start server");
-        return Err("At least one database configuration (combo or homebrew) must be provided".into());
     }
 
     // Wait for shutdown signal
@@ -100,7 +88,12 @@
     log::info!("Shutdown signal received, gracefully shutting down...");
     
     // Shutdown all servers gracefully
-    config.shutdown().await;
+    if let Some(ref mut config) = combo_config {
+        config.shutdown().await;
+    }
+    if let Some(ref mut hb_config) = homebrew_config {
+        hb_config.shutdown().await;
+    }
     
     log::info!("Server shutdown complete");
     Ok(())
