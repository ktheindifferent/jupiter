extern crate jupiter;

use jupiter::provider::accuweather;
use jupiter::provider::homebrew;
use jupiter::provider::combo;
<<<<<<< HEAD
use jupiter::db_pool;
use jupiter::pool_monitor;
use std::env;
=======
use jupiter::config::Config;
>>>>>>> 0ffcf5a1
use tokio::signal;

// store application version as a const
const VERSION: Option<&'static str> = option_env!("CARGO_PKG_VERSION");


#[tokio::main]
async fn main() -> Result<(), Box<dyn std::error::Error>> {
    // Initialize logger
    simple_logger::init_with_level(log::Level::Info).unwrap_or_else(|e| {
        eprintln!("Failed to initialize logger: {}", e);
    });

    log::info!("Starting Jupiter Weather Server v{}", VERSION.unwrap_or("unknown"));

    // Load and validate configuration
    let app_config = Config::from_env()
        .map_err(|e| format!("Configuration error: {}", e))?;
    
    app_config.validate()
        .map_err(|e| format!("Configuration validation failed: {}", e))?;
    
    log::info!("Configuration loaded and validated successfully");

    // Acuweather configuration
    let accuweather_config = accuweather::Config{
        apikey: app_config.weather.accu_key.clone(),
        language: None,
        details: None,
        metric: None
    };

    // Homebrew Weather Server configuration (if database config is available)
    let homebrew_config = if let Some(ref db_config) = app_config.homebrew_database {
        let pg = homebrew::PostgresServer::from_config(db_config);
        Some(homebrew::Config{
            apikey: app_config.weather.accu_key.clone(),
            port: 9090,
            pg: pg
        })
    } else {
        log::warn!("Homebrew database configuration not found, skipping homebrew server");
        None
    };

    // Combo server configuration (if database config is available)
    if let Some(ref db_config) = app_config.combo_database {
        let pg = combo::PostgresServer::from_config(db_config);
        let config = combo::Config{
            apikey: app_config.weather.accu_key.clone(),
            port: 9091,
            pg: pg,
            cache_timeout: Some(3600),
            accu_config: Some(accuweather_config),
            homebrew_config: homebrew_config,
            zip_code: app_config.weather.zip_code.clone()
        };

<<<<<<< HEAD
    // Initialize the server
    log::info!("Initializing combo server on port {}", config.port);
    config.init().await;
    
    // Initialize pool monitors
    pool_monitor::init_monitors().await;
    
    // Start monitoring task (check every 30 seconds)
    pool_monitor::start_monitoring_task(30).await;
    
    log::info!("Server successfully initialized and listening on port {}", config.port);
    log::info!("Pool metrics available at http://localhost:{}/metrics", config.port);
=======
        // Initialize the server
        log::info!("Initializing combo server on port {}", config.port);
        config.init().await
            .map_err(|e| format!("Failed to initialize server: {}", e))?;
        log::info!("Server successfully initialized and listening on port {}", config.port);
    } else {
        log::error!("Combo database configuration not found - cannot start server");
        return Err("At least one database configuration (combo or homebrew) must be provided".into());
    }
>>>>>>> 0ffcf5a1

    // Wait for shutdown signal
    shutdown_signal().await;
    
    log::info!("Shutdown signal received, gracefully shutting down...");
    
    // Shutdown database connection pools
    db_pool::shutdown_pools().await;
    
    // Give the server threads a moment to finish current requests
    tokio::time::sleep(tokio::time::Duration::from_secs(2)).await;
    
    log::info!("Server shutdown complete");
    Ok(())
}

async fn shutdown_signal() {
    let ctrl_c = async {
        if let Err(e) = signal::ctrl_c().await {
            log::error!("Failed to install Ctrl+C handler: {}", e);
        }
    };

    #[cfg(unix)]
    let terminate = async {
        match signal::unix::signal(signal::unix::SignalKind::terminate()) {
            Ok(mut signal) => { signal.recv().await; },
            Err(e) => { log::error!("Failed to install SIGTERM handler: {}", e); }
        }
    };

    #[cfg(not(unix))]
    let terminate = std::future::pending::<()>();

    tokio::select! {
        _ = ctrl_c => {
            log::info!("Received Ctrl+C signal");
        },
        _ = terminate => {
            log::info!("Received SIGTERM signal");
        },
    }
}<|MERGE_RESOLUTION|>--- conflicted
+++ resolved
@@ -3,13 +3,10 @@
 use jupiter::provider::accuweather;
 use jupiter::provider::homebrew;
 use jupiter::provider::combo;
-<<<<<<< HEAD
 use jupiter::db_pool;
 use jupiter::pool_monitor;
+use jupiter::config::Config;
 use std::env;
-=======
-use jupiter::config::Config;
->>>>>>> 0ffcf5a1
 use tokio::signal;
 
 // store application version as a const
@@ -68,30 +65,23 @@
             zip_code: app_config.weather.zip_code.clone()
         };
 
-<<<<<<< HEAD
-    // Initialize the server
-    log::info!("Initializing combo server on port {}", config.port);
-    config.init().await;
-    
-    // Initialize pool monitors
-    pool_monitor::init_monitors().await;
-    
-    // Start monitoring task (check every 30 seconds)
-    pool_monitor::start_monitoring_task(30).await;
-    
-    log::info!("Server successfully initialized and listening on port {}", config.port);
-    log::info!("Pool metrics available at http://localhost:{}/metrics", config.port);
-=======
         // Initialize the server
         log::info!("Initializing combo server on port {}", config.port);
         config.init().await
             .map_err(|e| format!("Failed to initialize server: {}", e))?;
+        
+        // Initialize pool monitors
+        pool_monitor::init_monitors().await;
+        
+        // Start monitoring task (check every 30 seconds)
+        pool_monitor::start_monitoring_task(30).await;
+        
         log::info!("Server successfully initialized and listening on port {}", config.port);
+        log::info!("Pool metrics available at http://localhost:{}/metrics", config.port);
     } else {
         log::error!("Combo database configuration not found - cannot start server");
         return Err("At least one database configuration (combo or homebrew) must be provided".into());
     }
->>>>>>> 0ffcf5a1
 
     // Wait for shutdown signal
     shutdown_signal().await;
