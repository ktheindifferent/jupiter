extern crate jupiter;

use jupiter::provider::accuweather;
use jupiter::provider::homebrew;
use jupiter::provider::combo;
use jupiter::db_pool;
use jupiter::pool_monitor;
use jupiter::config::Config;
use std::env;
use tokio::signal;

// store application version as a const
const VERSION: Option<&'static str> = option_env!("CARGO_PKG_VERSION");


#[tokio::main]
async fn main() -> Result<(), Box<dyn std::error::Error>> {
    // Initialize logger
    simple_logger::init_with_level(log::Level::Info).unwrap_or_else(|e| {
        eprintln!("Failed to initialize logger: {}", e);
    });

    log::info!("Starting Jupiter Weather Server v{}", VERSION.unwrap_or("unknown"));

    // Load and validate configuration
    let app_config = Config::from_env()
        .map_err(|e| format!("Configuration error: {}", e))?;
    
    app_config.validate()
        .map_err(|e| format!("Configuration validation failed: {}", e))?;
    
    log::info!("Configuration loaded and validated successfully");

    // Acuweather configuration
    let accuweather_config = accuweather::Config{
        apikey: app_config.weather.accu_key.clone(),
        language: None,
        details: None,
        metric: None
    };

    // Homebrew Weather Server configuration (if database config is available)
    let mut homebrew_config = if let Some(ref db_config) = app_config.homebrew_database {
        let pg = homebrew::PostgresServer::from_config(db_config);
        Some(homebrew::Config::new(
            app_config.weather.accu_key.clone(),
            pg,
            9090
        ))
    } else {
        log::warn!("Homebrew database configuration not found, skipping homebrew server");
        None
    };

    // Initialize homebrew server if configured
    if let Some(ref mut hb_config) = homebrew_config {
        hb_config.init().await
            .map_err(|e| format!("Failed to initialize homebrew server: {}", e))?;
        log::info!("Homebrew server initialized on port {}", hb_config.port);
    }

    // Combo server configuration (if database config is available)
    let mut combo_config = if let Some(ref db_config) = app_config.combo_database {
        let pg = combo::PostgresServer::from_config(db_config);
        Some(combo::Config::new(
            Some(accuweather_config),
            homebrew_config.clone(),
            app_config.weather.accu_key.clone(),
            Some(3600),
            pg,
            9091,
            app_config.weather.zip_code.clone()
        ))
    } else {
        log::error!("Combo database configuration not found - cannot start server");
        return Err("At least one database configuration (combo or homebrew) must be provided".into());
    };

    // Initialize combo server
    if let Some(ref mut config) = combo_config {
        // Initialize the server
        log::info!("Initializing combo server on port {}", config.port);
        config.init().await
            .map_err(|e| format!("Failed to initialize server: {}", e))?;
        
        // Initialize pool monitors
        pool_monitor::init_monitors().await;
        
        // Start monitoring task (check every 30 seconds)
        pool_monitor::start_monitoring_task(30).await;
        
        log::info!("Server successfully initialized and listening on port {}", config.port);
<<<<<<< HEAD
=======
        log::info!("Pool metrics available at http://localhost:{}/metrics", config.port);
    } else {
        log::error!("Combo database configuration not found - cannot start server");
        return Err("At least one database configuration (combo or homebrew) must be provided".into());
>>>>>>> 374ff580
    }

    // Wait for shutdown signal
    shutdown_signal().await;
    
    log::info!("Shutdown signal received, gracefully shutting down...");
    
<<<<<<< HEAD
    // Shutdown all servers gracefully
    if let Some(ref mut config) = combo_config {
        config.shutdown().await;
    }
    if let Some(ref mut hb_config) = homebrew_config {
        hb_config.shutdown().await;
    }
=======
    // Shutdown database connection pools
    db_pool::shutdown_pools().await;
    
    // Give the server threads a moment to finish current requests
    tokio::time::sleep(tokio::time::Duration::from_secs(2)).await;
>>>>>>> 374ff580
    
    log::info!("Server shutdown complete");
    Ok(())
}

async fn shutdown_signal() {
    let ctrl_c = async {
        if let Err(e) = signal::ctrl_c().await {
            log::error!("Failed to install Ctrl+C handler: {}", e);
        }
    };

    #[cfg(unix)]
    let terminate = async {
        match signal::unix::signal(signal::unix::SignalKind::terminate()) {
            Ok(mut signal) => { signal.recv().await; },
            Err(e) => { log::error!("Failed to install SIGTERM handler: {}", e); }
        }
    };

    #[cfg(unix)]
    let hangup = async {
        signal::unix::signal(signal::unix::SignalKind::hangup())
            .expect("failed to install SIGHUP handler")
            .recv()
            .await;
    };

    #[cfg(not(unix))]
    let terminate = std::future::pending::<()>();
    
    #[cfg(not(unix))]
    let hangup = std::future::pending::<()>();

    tokio::select! {
        _ = ctrl_c => {
            log::info!("Received Ctrl+C (SIGINT) signal");
        },
        _ = terminate => {
            log::info!("Received SIGTERM signal");
        },
        _ = hangup => {
            log::info!("Received SIGHUP signal");
        },
    }
}<|MERGE_RESOLUTION|>--- conflicted
+++ resolved
@@ -90,13 +90,7 @@
         pool_monitor::start_monitoring_task(30).await;
         
         log::info!("Server successfully initialized and listening on port {}", config.port);
-<<<<<<< HEAD
-=======
         log::info!("Pool metrics available at http://localhost:{}/metrics", config.port);
-    } else {
-        log::error!("Combo database configuration not found - cannot start server");
-        return Err("At least one database configuration (combo or homebrew) must be provided".into());
->>>>>>> 374ff580
     }
 
     // Wait for shutdown signal
@@ -104,7 +98,6 @@
     
     log::info!("Shutdown signal received, gracefully shutting down...");
     
-<<<<<<< HEAD
     // Shutdown all servers gracefully
     if let Some(ref mut config) = combo_config {
         config.shutdown().await;
@@ -112,13 +105,12 @@
     if let Some(ref mut hb_config) = homebrew_config {
         hb_config.shutdown().await;
     }
-=======
+    
     // Shutdown database connection pools
     db_pool::shutdown_pools().await;
     
     // Give the server threads a moment to finish current requests
     tokio::time::sleep(tokio::time::Duration::from_secs(2)).await;
->>>>>>> 374ff580
     
     log::info!("Server shutdown complete");
     Ok(())
