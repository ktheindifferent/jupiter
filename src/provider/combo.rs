use serde_json::json;

use serde::{Serialize, Deserialize};
use std::convert::TryInto;
use std::env;
use std::thread;
use rand::{thread_rng, Rng};
use rand::distributions::Alphanumeric;
use rouille::Request;
use rouille::Response;
use rouille::post_input;
use rouille::session;
use rouille::try_or_400;
use std::time::{SystemTime, UNIX_EPOCH};
use crate::auth::{validate_auth_header, RateLimiter};
use std::sync::Arc;

use tokio_postgres::{Error, Row};
use crate::error::{JupiterError, Result as JupiterResult};
use crate::ssl_config::{create_combo_connector, SslConfig};
use openssl::ssl::{SslConnector, SslMethod, SslVerifyMode};
use postgres_openssl::MakeTlsConnector;
use crate::input_sanitizer::{InputSanitizer, DatabaseInputValidator, ValidationError};
<<<<<<< HEAD
use crate::db_pool::{DatabasePool, DatabaseConfig, init_combo_pool, get_combo_pool};
=======
use crate::config::{DatabaseConfig, ConfigError};
>>>>>>> 0ffcf5a1

// Ability to combine, average, and cache final values between all configured providers.

// Secure filter parameters for database queries
#[derive(Debug, Clone)]
pub struct FilterParams {
    pub oid: Option<String>,
    // Add more filter fields as needed
}

// Lives in memory, no SQL
#[derive(Debug, Clone, Serialize, Deserialize)]
pub struct Config {
    pub accu_config: Option<crate::provider::accuweather::Config>,
    pub homebrew_config: Option<crate::provider::homebrew::Config>,
    pub apikey: String,
    pub cache_timeout: Option<i64>,
    pub pg: PostgresServer,
    pub port: u16,
    pub zip_code: String
}
impl Config {
<<<<<<< HEAD
    pub async fn init(&self){
        // Initialize connection pool
        let db_config = DatabaseConfig {
            db_name: self.pg.db_name.clone(),
            username: self.pg.username.clone(),
            password: self.pg.password.clone(),
            host: self.pg.address.clone(),
            port: Some(5432),
            pool_size: Some(20),
            connection_timeout: Some(std::time::Duration::from_secs(5)),
            idle_timeout: Some(std::time::Duration::from_secs(600)),
            max_lifetime: Some(std::time::Duration::from_secs(1800)),
            use_ssl: true,
        };
        
        match init_combo_pool(db_config).await {
            Ok(pool) => {
                log::info!("[combo] Database connection pool initialized successfully");
                // Log initial pool status
                let status = pool.status();
                status.log("combo");
            },
            Err(e) => {
                log::error!("[combo] Failed to initialize database connection pool: {}", e);
                panic!("Unable to initialize database connection pool: {}", e);
            }
        }
=======
    pub async fn init(&self) -> JupiterResult<()> {
>>>>>>> 0ffcf5a1

        self.build_tables().await?;

        let config = self.clone();
        thread::spawn(move || {
            // Create rate limiter: max 10 attempts per minute per IP
            let rate_limiter = Arc::new(RateLimiter::new(10, 60));
            
            rouille::start_server(format!("0.0.0.0:{}", config.port).as_str(), move |request| {
    
                // Validate authentication with rate limiting
                if let Err(response) = validate_auth_header(request, &config.apikey, Some(&rate_limiter)) {
                    return response;
                }
    

                match config.homebrew_config.clone(){
                    Some(cfg) => {
                        if request.url() == "/api/weather_reports" {
                            if request.method() == "POST" {
        
                                // Collect input params from post request
                                let input = try_or_400!(post_input!(request, {
                                    temperature: Option<f64>,
                                    humidity: Option<f64>,
                                    percipitation: Option<f64>,
                                    pm10: Option<f64>,
                                    pm25: Option<f64>,
                                    co2: Option<f64>,
                                    tvoc: Option<f64>,
                                    device_type: String,
                                }));
        
                                let mut obj = crate::provider::homebrew::WeatherReport::new();
                                obj.temperature = input.temperature;
                                obj.humidity = input.humidity;
                                obj.percipitation = input.percipitation;
                                obj.pm10 = input.pm10;
                                obj.pm25 = input.pm25;
                                obj.co2 = input.co2;
                                obj.tvoc = input.tvoc;
                                obj.device_type = input.device_type.to_string();
                                obj.save(cfg.clone());
                                return Response::json(&obj);
                            }
                            if request.method() == "GET" {
                                let objects = match crate::provider::homebrew::WeatherReport::select(cfg.clone(), Some(1), None, Some(format!("timestamp DESC")), None) {
                                    Ok(objs) => objs,
                                    Err(e) => {
                                        log::error!("Failed to select homebrew weather reports: {}", e);
                                        return Response::text("Database error").with_status_code(500);
                                    }
                                };
                                
                                // Check if we have any results before accessing
                                if let Some(first) = objects.first() {
                                    return Response::json(&first.clone());
                                } else {
                                    eprintln!("[combo/homebrew] Warning: No weather data found in homebrew database");
                                    return Response::text("No homebrew weather data available").with_status_code(404);
                                }
                            }
                        }
                    },
                    None => {}
                }


  
                // Return a cached response if one exists within the timeout window
                // Otherwise check configured providers for current weather conditions and cache the results
                if request.method() == "GET" {

                    match config.cache_timeout.clone(){
                        Some(timeout) => {
                            let objects = match CachedWeatherData::select(config.clone(), Some(1), None, Some(format!("timestamp DESC")), None) {
                                Ok(objs) => objs,
                                Err(e) => {
                                    log::error!("Failed to select cached weather data: {}", e);
                                    // Continue without cache
                                    vec![]
                                }
                            };
                            
                            // Use safe array access with .first()
                            if let Some(first) = objects.first() {
                                let current_timestamp = match SystemTime::now().duration_since(UNIX_EPOCH) {
                                    Ok(duration) => duration.as_secs() as i64,
                                    Err(e) => {
                                        log::error!("System time error: {}", e);
                                        0i64
                                    }
                                };
                                let x = current_timestamp - first.timestamp;
                                if x < timeout {
                                    return Response::json(&first.clone());
                                }
                            } else {
                                eprintln!("[combo] Warning: No cached weather data found in database");
                            }
                        },
                        None => {}
                    }

                    let mut resp = CachedWeatherData::new();

                    match config.accu_config.clone(){
                        Some(cfg) => {
                            // Handle Option return from search_by_zip
                            match crate::provider::accuweather::Location::search_by_zip(cfg.clone(), config.zip_code.clone()) {
                                Ok(Some(location)) => {
                                    // Handle Option return from get
                                    match crate::provider::accuweather::CurrentCondition::get(cfg, location.clone()) {
                                        Ok(Some(current)) => {
                                            let j = match serde_json::to_string(&current) {
                                                Ok(json) => json,
                                                Err(e) => {
                                                    log::error!("Failed to serialize AccuWeather data: {}", e);
                                                    String::new()
                                                }
                                            };
                                            resp.accuweather = Some(j);
                                        },
                                        Ok(None) => {
                                            eprintln!("[combo] No current conditions available from AccuWeather");
                                        },
                                        Err(e) => {
                                            eprintln!("[combo] Error fetching current conditions from AccuWeather: {}", e);
                                        }
                                    }
                                },
                                Ok(None) => {
                                    eprintln!("[combo] No location found for zip code: {}", config.zip_code);
                                },
                                Err(e) => {
                                    eprintln!("[combo] Error searching location by zip: {}", e);
                                }
                            }
                        },
                        None => {}
                    }
         

                    match config.homebrew_config.clone(){
                        Some(cfg) => {
                            let objects = match crate::provider::homebrew::WeatherReport::select(cfg.clone(), Some(1), None, Some(format!("timestamp DESC")), None) {
                                Ok(objs) => objs,
                                Err(e) => {
                                    log::error!("Failed to select homebrew data for combo: {}", e);
                                    vec![]
                                }
                            };
                            
                            // Use safe array access to prevent panic on empty results
                            if let Some(first) = objects.first() {
                                let j = match serde_json::to_string(&first.clone()) {
                                    Ok(json) => json,
                                    Err(e) => {
                                        log::error!("Failed to serialize homebrew data: {}", e);
                                        String::new()
                                    }
                                };
                                resp.homebrew = Some(j);
                            } else {
                                eprintln!("[combo] Warning: No homebrew data available for caching");
                            }
                            // If no data, resp.homebrew remains None which is acceptable
                        },
                        None => {}
                    }

                    resp.save(config.clone());

                    // let objects = WeatherReport::select(config.clone(), None, None, None, None).unwrap();
                    return Response::json(&resp);
                }
                
                // Add metrics endpoint
                if request.url() == "/metrics" {
                    if request.method() == "GET" {
                        let metrics_json = crate::pool_monitor::handle_metrics_endpoint();
                        return Response::text(metrics_json)
                            .with_additional_header("Content-Type", "application/json");
                    }
                }
    
    
                let mut response = Response::text("hello world");

                return response;
            });
        });
        Ok(())
    }

<<<<<<< HEAD
    pub async fn build_tables(&self) -> Result<(), Error>{
        // Get connection from pool
        let pool = get_combo_pool()
            .expect("Database pool not initialized");
=======
    pub async fn build_tables(&self) -> JupiterResult<()> {
    
        // Use centralized SSL configuration
        let connector = create_combo_connector()
            .map_err(|e| {
                log::error!("Failed to create SSL connector: {}", e);
                JupiterError::SslError(format!("Unable to create SSL connector: {}", e))
            })?;
    
        let (client, connection) = tokio_postgres::connect(format!("postgresql://{}:{}@{}/{}?sslmode=prefer", &self.pg.username, &self.pg.password, &self.pg.address, &self.pg.db_name).as_str(), connector).await?;
>>>>>>> 0ffcf5a1
        
        let client = pool.get_connection_with_retry(3).await
            .expect("Failed to get database connection");
    
        // Build CachedWeatherData Table
        // ---------------------------------------------------------------
        let db = client.batch_execute(CachedWeatherData::sql_build_statement()).await;
        match db {
            Ok(_v) => log::info!("POSTGRES: CREATED CachedWeatherData Table"),
            Err(e) => log::error!("POSTGRES: {:?}", e),
        }
        let db_migrations = CachedWeatherData::migrations();
        for migration in db_migrations {
            let migrations_db = client.batch_execute(migration).await;
            match migrations_db {
                Ok(_v) => log::info!("POSTGRES: Migration Successful"),
                Err(e) => log::error!("POSTGRES: {:?}", e),
            }
        }

        return Ok(());
    }    

}

// Stored in SQL in cache_timeout is set
#[derive(Serialize, Deserialize, Debug, Clone)]
pub struct CachedWeatherData {
    pub id: i32,
    pub oid: String,
    pub accuweather: Option<String>, // JSON string
    pub homebrew: Option<String>, // JSON string
    pub openweathermap: Option<String>, // JSON string
    pub timestamp: i64
}
impl CachedWeatherData {
    pub fn new() -> CachedWeatherData {
        let oid: String = thread_rng().sample_iter(&Alphanumeric).take(15).map(char::from).collect();
        let timestamp = SystemTime::now().duration_since(UNIX_EPOCH)
            .unwrap_or_else(|e| {
                log::error!("System time error: {}", e);
                std::time::Duration::from_secs(0)
            })
            .as_secs() as i64;

        CachedWeatherData { 
            id: 0,
            oid: oid,
            accuweather: None,
            homebrew: None,
            openweathermap: None,
            timestamp: timestamp
        }
    }
    pub fn sql_table_name() -> String {
        return format!("cached_weather_data")
    }
    pub fn sql_build_statement() -> &'static str {
        "CREATE TABLE public.cached_weather_data (
            id serial NOT NULL,
            oid varchar NOT NULL UNIQUE,
            accuweather VARCHAR NULL,
            homebrew VARCHAR NULL,
            openweathermap VARCHAR NULL,
            timestamp BIGINT DEFAULT 0,
            CONSTRAINT cached_weather_data_pkey PRIMARY KEY (id));"
    }
    pub fn migrations() -> Vec<&'static str> {
        vec![
            "",
        ]
    }
<<<<<<< HEAD
    pub fn save(&self, config: Config) -> Result<&Self, Error>{
        // Use async runtime to get connection from pool
        let runtime = tokio::runtime::Runtime::new().unwrap();
        let client = runtime.block_on(async {
            let pool = get_combo_pool()
                .expect("Database pool not initialized");
            
            pool.get_connection_with_retry(3).await
                .expect("Failed to get database connection")
        });
=======
    pub fn save(&self, config: Config) -> JupiterResult<&Self> {
        // Get a copy of the master key and postgres info
        let postgres = config.pg.clone();

        // Build SQL adapter with proper SSL verification
        let connector = create_combo_connector()
            .map_err(|e| {
                log::error!("Failed to create SSL connector: {}", e);
                JupiterError::SslError(format!("Unable to create SSL connector: {}", e))
            })?;

        // Build postgres client
        let mut client = crate::postgres::Client::connect(format!("postgresql://{}:{}@{}/{}?sslmode=prefer", &postgres.username, &postgres.password, &postgres.address, &postgres.db_name).as_str(), connector)?;
>>>>>>> 0ffcf5a1

        // Search for OID matches using secure parameterized query
        let rows = Self::select_by_oid(
            config.clone(),
            &self.oid
        )?;

        if rows.len() == 0 {
            runtime.block_on(client.execute("INSERT INTO cached_weather_data (oid, timestamp) VALUES ($1, $2)",
                &[&self.oid.clone(),
                &self.timestamp]
<<<<<<< HEAD
            )).unwrap();
=======
            )?;
>>>>>>> 0ffcf5a1
        } 

        if self.accuweather.is_some() {
            runtime.block_on(client.execute("UPDATE cached_weather_data SET accuweather = $1 WHERE oid = $2;", 
            &[
                &self.accuweather,
                &self.oid
            ]))?;
        }

        if self.homebrew.is_some() {
            runtime.block_on(client.execute("UPDATE cached_weather_data SET homebrew = $1 WHERE oid = $2;", 
            &[
                &self.homebrew,
                &self.oid
            ]))?;
        }

        if self.openweathermap.is_some() {
            runtime.block_on(client.execute("UPDATE cached_weather_data SET openweathermap = $1 WHERE oid = $2;", 
            &[
                &self.openweathermap,
                &self.oid
            ]))?;
        }

        return Ok(self);
    }
    // Secure method to select by OID using parameterized query
    pub fn select_by_oid(config: Config, oid: &str) -> JupiterResult<Vec<Self>> {
        // Validate OID input before using in query
        if !InputSanitizer::validate_oid(oid) {
            log::error!("Invalid OID format detected: {}", oid);
        }
        
        if !InputSanitizer::check_for_sql_keywords(oid) {
            log::error!("Potential SQL injection detected in OID: {}", oid);
        }
        
<<<<<<< HEAD
        // Use async runtime to get connection from pool
        let runtime = tokio::runtime::Runtime::new().unwrap();
        runtime.block_on(async {
            let pool = get_combo_pool()
                .expect("Database pool not initialized");
            
            let client = pool.get_connection_with_retry(3).await
                .expect("Failed to get database connection");
            
            let query = "SELECT * FROM cached_weather_data WHERE oid = $1 ORDER BY id DESC";
            let rows = client.query(query, &[&oid]).await?;
            
            let mut parsed_rows: Vec<Self> = Vec::new();
            for row in rows {
                parsed_rows.push(Self::from_row(&row).unwrap());
            }
            
            Ok(parsed_rows)
        })
    }
    
    // Secure select method with parameterized queries
    pub fn select(config: Config, limit: Option<usize>, offset: Option<usize>, order_column: Option<String>, filter_params: Option<FilterParams>) -> Result<Vec<Self>, Error> {
=======
        let postgres = config.pg.clone();
        
        let connector = create_combo_connector()
            .map_err(|e| {
                log::error!("Failed to create SSL connector: {}", e);
                JupiterError::SslError(format!("Unable to create SSL connector: {}", e))
            })?;
        let mut client = crate::postgres::Client::connect(
            format!("postgresql://{}:{}@{}/{}?sslmode=prefer", 
                &postgres.username, &postgres.password, &postgres.address, &postgres.db_name).as_str(), 
            connector
        )?;
        
        let query = "SELECT * FROM cached_weather_data WHERE oid = $1 ORDER BY id DESC";
        let mut parsed_rows: Vec<Self> = Vec::new();
        for row in client.query(query, &[&oid])? {
            parsed_rows.push(Self::from_row(&row)?);
        }
        
        Ok(parsed_rows)
    }
    
    // Secure select method with parameterized queries
    pub fn select(config: Config, limit: Option<usize>, offset: Option<usize>, order_column: Option<String>, filter_params: Option<FilterParams>) -> JupiterResult<Vec<Self>> {
        let postgres = config.pg.clone();
        
>>>>>>> 0ffcf5a1
        // Build secure query with parameterized placeholders
        let mut query = String::from("SELECT * FROM cached_weather_data");
        let mut param_count = 0;
        
        // Add WHERE clause if filter parameters provided
        if let Some(ref filters) = filter_params {
            if let Some(ref oid) = filters.oid {
                param_count += 1;
                query.push_str(&format!(" WHERE oid = ${}", param_count));
            }
        }
        
        // Add ORDER BY clause (validate column name against whitelist)
        let valid_order_columns = vec!["id", "timestamp", "oid"];
        match order_column {
            Some(col) if valid_order_columns.contains(&col.as_str()) => {
                query.push_str(&format!(" ORDER BY {} DESC", col));
            },
            _ => {
                query.push_str(" ORDER BY id DESC");
            }
        }
        
        // Add LIMIT and OFFSET
        if let Some(limit_val) = limit {
            query.push_str(&format!(" LIMIT {}", limit_val));
        }
        if let Some(offset_val) = offset {
            query.push_str(&format!(" OFFSET {}", offset_val));
        }
        
<<<<<<< HEAD
        // Use async runtime to get connection from pool
        let runtime = tokio::runtime::Runtime::new().unwrap();
        runtime.block_on(async {
            let pool = get_combo_pool()
                .expect("Database pool not initialized");
            
            let client = pool.get_connection_with_retry(3).await
                .expect("Failed to get database connection");
            
            // Execute query with appropriate parameters
            let rows = if let Some(ref filters) = filter_params {
                if let Some(ref oid) = filters.oid {
                    client.query(&query, &[oid]).await?
                } else {
                    client.query(&query, &[]).await?
                }
=======
        let connector = create_combo_connector()
            .map_err(|e| JupiterError::SslError(format!("Failed to create SSL connector: {}", e)))?
        let mut client = crate::postgres::Client::connect(
            format!("postgresql://{}:{}@{}/{}?sslmode=prefer", 
                &postgres.username, &postgres.password, &postgres.address, &postgres.db_name).as_str(), 
            connector
        )?;
        
        let mut parsed_rows: Vec<Self> = Vec::new();
        
        // Execute query with appropriate parameters
        let rows = if let Some(ref filters) = filter_params {
            if let Some(ref oid) = filters.oid {
                client.query(&query, &[oid])?
>>>>>>> 0ffcf5a1
            } else {
                client.query(&query, &[]).await?
            };
            
            let mut parsed_rows: Vec<Self> = Vec::new();
            for row in rows {
                parsed_rows.push(Self::from_row(&row).unwrap());
            }
<<<<<<< HEAD
            
            Ok(parsed_rows)
        })
=======
        } else {
            client.query(&query, &[])?
        };
        
        for row in rows {
            parsed_rows.push(Self::from_row(&row)?);
        }
        
        return Ok(parsed_rows);
>>>>>>> 0ffcf5a1
    }
    fn from_row(row: &Row) -> JupiterResult<Self> {
        return Ok(Self {
            id: row.get("id"),
            oid: row.get("oid"),
            accuweather: row.get("accuweather"),
            homebrew: row.get("homebrew"),
            openweathermap: row.get("openweathermap"),
            timestamp: row.get("timestamp"),
        });
    }
}



// Lives in memory, no SQL
#[derive(Serialize, Deserialize, Debug, Clone)]
pub struct PostgresServer {
	pub db_name: String,
    pub username: String,
    pub password: String,
	pub address: String
}
impl PostgresServer {
    pub fn new() -> Result<PostgresServer, ConfigError> {
        let config = DatabaseConfig::combo_from_env()?;
        
        Ok(PostgresServer {
            db_name: config.db_name,
            username: config.username,
            password: config.password,
            address: config.address,
        })
    }
    
    pub fn from_config(config: &DatabaseConfig) -> PostgresServer {
        PostgresServer {
            db_name: config.db_name.clone(),
            username: config.username.clone(),
            password: config.password.clone(),
            address: config.address.clone(),
        }

    }
}<|MERGE_RESOLUTION|>--- conflicted
+++ resolved
@@ -21,11 +21,8 @@
 use openssl::ssl::{SslConnector, SslMethod, SslVerifyMode};
 use postgres_openssl::MakeTlsConnector;
 use crate::input_sanitizer::{InputSanitizer, DatabaseInputValidator, ValidationError};
-<<<<<<< HEAD
 use crate::db_pool::{DatabasePool, DatabaseConfig, init_combo_pool, get_combo_pool};
-=======
-use crate::config::{DatabaseConfig, ConfigError};
->>>>>>> 0ffcf5a1
+use crate::config::{ConfigError};
 
 // Ability to combine, average, and cache final values between all configured providers.
 
@@ -48,8 +45,7 @@
     pub zip_code: String
 }
 impl Config {
-<<<<<<< HEAD
-    pub async fn init(&self){
+    pub async fn init(&self) -> JupiterResult<()> {
         // Initialize connection pool
         let db_config = DatabaseConfig {
             db_name: self.pg.db_name.clone(),
@@ -73,12 +69,9 @@
             },
             Err(e) => {
                 log::error!("[combo] Failed to initialize database connection pool: {}", e);
-                panic!("Unable to initialize database connection pool: {}", e);
+                return Err(JupiterError::Database(format!("Unable to initialize database connection pool: {}", e)));
             }
         }
-=======
-    pub async fn init(&self) -> JupiterResult<()> {
->>>>>>> 0ffcf5a1
 
         self.build_tables().await?;
 
@@ -274,26 +267,13 @@
         Ok(())
     }
 
-<<<<<<< HEAD
-    pub async fn build_tables(&self) -> Result<(), Error>{
+    pub async fn build_tables(&self) -> JupiterResult<()> {
         // Get connection from pool
         let pool = get_combo_pool()
-            .expect("Database pool not initialized");
-=======
-    pub async fn build_tables(&self) -> JupiterResult<()> {
-    
-        // Use centralized SSL configuration
-        let connector = create_combo_connector()
-            .map_err(|e| {
-                log::error!("Failed to create SSL connector: {}", e);
-                JupiterError::SslError(format!("Unable to create SSL connector: {}", e))
-            })?;
-    
-        let (client, connection) = tokio_postgres::connect(format!("postgresql://{}:{}@{}/{}?sslmode=prefer", &self.pg.username, &self.pg.password, &self.pg.address, &self.pg.db_name).as_str(), connector).await?;
->>>>>>> 0ffcf5a1
+            .ok_or_else(|| JupiterError::Database("Database pool not initialized".to_string()))?;
         
         let client = pool.get_connection_with_retry(3).await
-            .expect("Failed to get database connection");
+            .map_err(|e| JupiterError::Database(format!("Failed to get database connection: {}", e)))?;
     
         // Build CachedWeatherData Table
         // ---------------------------------------------------------------
@@ -363,32 +343,17 @@
             "",
         ]
     }
-<<<<<<< HEAD
-    pub fn save(&self, config: Config) -> Result<&Self, Error>{
+    pub fn save(&self, config: Config) -> JupiterResult<&Self> {
         // Use async runtime to get connection from pool
-        let runtime = tokio::runtime::Runtime::new().unwrap();
-        let client = runtime.block_on(async {
+        let runtime = tokio::runtime::Runtime::new()
+            .map_err(|e| JupiterError::Database(format!("Failed to create runtime: {}", e)))?;
+        let mut client = runtime.block_on(async {
             let pool = get_combo_pool()
-                .expect("Database pool not initialized");
+                .ok_or_else(|| JupiterError::Database("Database pool not initialized".to_string()))?;
             
             pool.get_connection_with_retry(3).await
-                .expect("Failed to get database connection")
-        });
-=======
-    pub fn save(&self, config: Config) -> JupiterResult<&Self> {
-        // Get a copy of the master key and postgres info
-        let postgres = config.pg.clone();
-
-        // Build SQL adapter with proper SSL verification
-        let connector = create_combo_connector()
-            .map_err(|e| {
-                log::error!("Failed to create SSL connector: {}", e);
-                JupiterError::SslError(format!("Unable to create SSL connector: {}", e))
-            })?;
-
-        // Build postgres client
-        let mut client = crate::postgres::Client::connect(format!("postgresql://{}:{}@{}/{}?sslmode=prefer", &postgres.username, &postgres.password, &postgres.address, &postgres.db_name).as_str(), connector)?;
->>>>>>> 0ffcf5a1
+                .map_err(|e| JupiterError::Database(format!("Failed to get database connection: {}", e)))
+        })?;
 
         // Search for OID matches using secure parameterized query
         let rows = Self::select_by_oid(
@@ -400,11 +365,7 @@
             runtime.block_on(client.execute("INSERT INTO cached_weather_data (oid, timestamp) VALUES ($1, $2)",
                 &[&self.oid.clone(),
                 &self.timestamp]
-<<<<<<< HEAD
-            )).unwrap();
-=======
-            )?;
->>>>>>> 0ffcf5a1
+            ))?;
         } 
 
         if self.accuweather.is_some() {
@@ -444,22 +405,24 @@
             log::error!("Potential SQL injection detected in OID: {}", oid);
         }
         
-<<<<<<< HEAD
         // Use async runtime to get connection from pool
-        let runtime = tokio::runtime::Runtime::new().unwrap();
+        let runtime = tokio::runtime::Runtime::new()
+            .map_err(|e| JupiterError::Database(format!("Failed to create runtime: {}", e)))?;
         runtime.block_on(async {
             let pool = get_combo_pool()
-                .expect("Database pool not initialized");
+                .ok_or_else(|| JupiterError::Database("Database pool not initialized".to_string()))?;
             
             let client = pool.get_connection_with_retry(3).await
-                .expect("Failed to get database connection");
+                .map_err(|e| JupiterError::Database(format!("Failed to get database connection: {}", e)))?;
             
             let query = "SELECT * FROM cached_weather_data WHERE oid = $1 ORDER BY id DESC";
-            let rows = client.query(query, &[&oid]).await?;
+            let rows = client.query(query, &[&oid]).await
+                .map_err(|e| JupiterError::Database(format!("Query failed: {}", e)))?;
             
             let mut parsed_rows: Vec<Self> = Vec::new();
             for row in rows {
-                parsed_rows.push(Self::from_row(&row).unwrap());
+                parsed_rows.push(Self::from_row(&row)
+                    .map_err(|e| JupiterError::Database(format!("Failed to parse row: {}", e)))?);
             }
             
             Ok(parsed_rows)
@@ -467,35 +430,7 @@
     }
     
     // Secure select method with parameterized queries
-    pub fn select(config: Config, limit: Option<usize>, offset: Option<usize>, order_column: Option<String>, filter_params: Option<FilterParams>) -> Result<Vec<Self>, Error> {
-=======
-        let postgres = config.pg.clone();
-        
-        let connector = create_combo_connector()
-            .map_err(|e| {
-                log::error!("Failed to create SSL connector: {}", e);
-                JupiterError::SslError(format!("Unable to create SSL connector: {}", e))
-            })?;
-        let mut client = crate::postgres::Client::connect(
-            format!("postgresql://{}:{}@{}/{}?sslmode=prefer", 
-                &postgres.username, &postgres.password, &postgres.address, &postgres.db_name).as_str(), 
-            connector
-        )?;
-        
-        let query = "SELECT * FROM cached_weather_data WHERE oid = $1 ORDER BY id DESC";
-        let mut parsed_rows: Vec<Self> = Vec::new();
-        for row in client.query(query, &[&oid])? {
-            parsed_rows.push(Self::from_row(&row)?);
-        }
-        
-        Ok(parsed_rows)
-    }
-    
-    // Secure select method with parameterized queries
     pub fn select(config: Config, limit: Option<usize>, offset: Option<usize>, order_column: Option<String>, filter_params: Option<FilterParams>) -> JupiterResult<Vec<Self>> {
-        let postgres = config.pg.clone();
-        
->>>>>>> 0ffcf5a1
         // Build secure query with parameterized placeholders
         let mut query = String::from("SELECT * FROM cached_weather_data");
         let mut param_count = 0;
@@ -527,62 +462,38 @@
             query.push_str(&format!(" OFFSET {}", offset_val));
         }
         
-<<<<<<< HEAD
         // Use async runtime to get connection from pool
-        let runtime = tokio::runtime::Runtime::new().unwrap();
+        let runtime = tokio::runtime::Runtime::new()
+            .map_err(|e| JupiterError::Database(format!("Failed to create runtime: {}", e)))?;
         runtime.block_on(async {
             let pool = get_combo_pool()
-                .expect("Database pool not initialized");
+                .ok_or_else(|| JupiterError::Database("Database pool not initialized".to_string()))?;
             
             let client = pool.get_connection_with_retry(3).await
-                .expect("Failed to get database connection");
+                .map_err(|e| JupiterError::Database(format!("Failed to get database connection: {}", e)))?;
             
             // Execute query with appropriate parameters
             let rows = if let Some(ref filters) = filter_params {
                 if let Some(ref oid) = filters.oid {
-                    client.query(&query, &[oid]).await?
+                    client.query(&query, &[oid]).await
+                        .map_err(|e| JupiterError::Database(format!("Query failed: {}", e)))?
                 } else {
-                    client.query(&query, &[]).await?
+                    client.query(&query, &[]).await
+                        .map_err(|e| JupiterError::Database(format!("Query failed: {}", e)))?
                 }
-=======
-        let connector = create_combo_connector()
-            .map_err(|e| JupiterError::SslError(format!("Failed to create SSL connector: {}", e)))?
-        let mut client = crate::postgres::Client::connect(
-            format!("postgresql://{}:{}@{}/{}?sslmode=prefer", 
-                &postgres.username, &postgres.password, &postgres.address, &postgres.db_name).as_str(), 
-            connector
-        )?;
-        
-        let mut parsed_rows: Vec<Self> = Vec::new();
-        
-        // Execute query with appropriate parameters
-        let rows = if let Some(ref filters) = filter_params {
-            if let Some(ref oid) = filters.oid {
-                client.query(&query, &[oid])?
->>>>>>> 0ffcf5a1
             } else {
-                client.query(&query, &[]).await?
+                client.query(&query, &[]).await
+                    .map_err(|e| JupiterError::Database(format!("Query failed: {}", e)))?
             };
             
             let mut parsed_rows: Vec<Self> = Vec::new();
             for row in rows {
-                parsed_rows.push(Self::from_row(&row).unwrap());
+                parsed_rows.push(Self::from_row(&row)
+                    .map_err(|e| JupiterError::Database(format!("Failed to parse row: {}", e)))?);
             }
-<<<<<<< HEAD
             
             Ok(parsed_rows)
         })
-=======
-        } else {
-            client.query(&query, &[])?
-        };
-        
-        for row in rows {
-            parsed_rows.push(Self::from_row(&row)?);
-        }
-        
-        return Ok(parsed_rows);
->>>>>>> 0ffcf5a1
     }
     fn from_row(row: &Row) -> JupiterResult<Self> {
         return Ok(Self {
