--- conflicted
+++ resolved
@@ -19,19 +19,12 @@
 use tokio::sync::broadcast;
 
 use tokio_postgres::{Error, Row};
-<<<<<<< HEAD
-use crate::ssl_config::create_combo_connector;
+use crate::error::{JupiterError, Result as JupiterResult};
+use crate::ssl_config::{create_combo_connector, SslConfig};
 use crate::input_sanitizer::{InputSanitizer, DatabaseInputValidator, ValidationError};
 use openssl::ssl::{SslConnector, SslMethod, SslVerifyMode};
 use postgres_openssl::MakeTlsConnector;
-=======
-use crate::error::{JupiterError, Result as JupiterResult};
-use crate::ssl_config::{create_combo_connector, SslConfig};
-use openssl::ssl::{SslConnector, SslMethod, SslVerifyMode};
-use postgres_openssl::MakeTlsConnector;
-use crate::input_sanitizer::{InputSanitizer, DatabaseInputValidator, ValidationError};
 use crate::config::{DatabaseConfig, ConfigError};
->>>>>>> 0ffcf5a1
 
 // Ability to combine, average, and cache final values between all configured providers.
 
@@ -72,7 +65,6 @@
 }
 
 impl Config {
-<<<<<<< HEAD
     pub fn new(accu_config: Option<crate::provider::accuweather::Config>,
                homebrew_config: Option<crate::provider::homebrew::Config>,
                apikey: String,
@@ -95,10 +87,7 @@
         }
     }
 
-    pub async fn init(&mut self){
-=======
-    pub async fn init(&self) -> JupiterResult<()> {
->>>>>>> 0ffcf5a1
+    pub async fn init(&mut self) -> JupiterResult<()> {
 
         self.build_tables().await?;
 
@@ -296,12 +285,13 @@
             
             log::info!("Combo server shutting down...");
         });
-<<<<<<< HEAD
         
         if let Some(handle_mutex) = &self.server_handle {
             let mut handle_guard = handle_mutex.lock().unwrap();
             *handle_guard = Some(handle);
         }
+        
+        Ok(())
     }
 
     pub async fn shutdown(&mut self) {
@@ -348,9 +338,6 @@
         }
         
         log::info!("Combo server shutdown complete");
-=======
-        Ok(())
->>>>>>> 0ffcf5a1
     }
 
     pub async fn build_tables(&self) -> JupiterResult<()> {
@@ -567,7 +554,7 @@
         }
         
         let connector = create_combo_connector()
-            .map_err(|e| JupiterError::SslError(format!("Failed to create SSL connector: {}", e)))?
+            .map_err(|e| JupiterError::SslError(format!("Failed to create SSL connector: {}", e)))?;
         let mut client = crate::postgres::Client::connect(
             format!("postgresql://{}:{}@{}/{}?sslmode=prefer", 
                 &postgres.username, &postgres.password, &postgres.address, &postgres.db_name).as_str(), 
