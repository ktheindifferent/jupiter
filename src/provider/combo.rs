use serde_json::json;

use serde::{Serialize, Deserialize};
use std::convert::TryInto;
use std::env;
use std::thread;
use rand::{thread_rng, Rng};
use rand::distributions::Alphanumeric;
use rouille::Request;
use rouille::Response;
use rouille::post_input;
use rouille::session;
use rouille::try_or_400;
use std::time::{SystemTime, UNIX_EPOCH};
use crate::auth::{validate_auth_header, RateLimiter};
use std::sync::Arc;
use std::sync::atomic::{AtomicBool, Ordering};
use std::thread::JoinHandle;
use tokio::sync::{broadcast, Mutex as AsyncMutex};
use std::time::Duration;

use tokio_postgres::{Error, Row};
use crate::error::{JupiterError, Result as JupiterResult};
use crate::ssl_config::{create_combo_connector, SslConfig};
use crate::input_sanitizer::{InputSanitizer, DatabaseInputValidator, ValidationError};
use openssl::ssl::{SslConnector, SslMethod, SslVerifyMode};
use postgres_openssl::MakeTlsConnector;
use crate::db_pool::{DatabasePool, init_combo_pool, get_combo_pool};
use crate::db_pool::DatabaseConfig as DbPoolConfig;
use crate::config::{ConfigError, DatabaseConfig};

// Ability to combine, average, and cache final values between all configured providers.

// Secure filter parameters for database queries
#[derive(Debug, Clone)]
pub struct FilterParams {
    pub oid: Option<String>,
    // Add more filter fields as needed
}

// Lives in memory, no SQL
#[derive(Clone, Serialize, Deserialize)]
pub struct Config {
    pub accu_config: Option<crate::provider::accuweather::Config>,
    pub homebrew_config: Option<crate::provider::homebrew::Config>,
    pub apikey: String,
    pub cache_timeout: Option<i64>,
    pub pg: PostgresServer,
    pub port: u16,
    pub zip_code: String,
    #[serde(skip)]
    pub server_handle: Option<Arc<AsyncMutex<Option<JoinHandle<()>>>>>,
    #[serde(skip)]
    pub shutdown_flag: Arc<AtomicBool>,
    #[serde(skip)]
    pub shutdown_tx: Option<broadcast::Sender<()>>
}
impl std::fmt::Debug for Config {
    fn fmt(&self, f: &mut std::fmt::Formatter<'_>) -> std::fmt::Result {
        f.debug_struct("Config")
            .field("apikey", &self.apikey)
            .field("cache_timeout", &self.cache_timeout)
            .field("pg", &self.pg)
            .field("port", &self.port)
            .field("zip_code", &self.zip_code)
            .finish()
    }
}

impl Config {
    pub fn new(accu_config: Option<crate::provider::accuweather::Config>,
               homebrew_config: Option<crate::provider::homebrew::Config>,
               apikey: String,
               cache_timeout: Option<i64>,
               pg: PostgresServer,
               port: u16,
               zip_code: String) -> Self {
        let (shutdown_tx, _) = broadcast::channel(1);
        Config {
            accu_config,
            homebrew_config,
            apikey,
            cache_timeout,
            pg,
            port,
            zip_code,
            server_handle: Some(Arc::new(AsyncMutex::new(None))),
            shutdown_flag: Arc::new(AtomicBool::new(false)),
            shutdown_tx: Some(shutdown_tx),
        }
    }

    pub async fn init(&mut self) -> JupiterResult<()> {
        // Initialize connection pool
        let db_config = DbPoolConfig {
            db_name: self.pg.db_name.clone(),
            username: self.pg.username.clone(),
            password: self.pg.password.clone(),
            host: self.pg.address.clone(),
            address: self.pg.address.clone(),  // For backward compatibility
            port: Some(5432),
            pool_size: Some(20),
            connection_timeout: Some(std::time::Duration::from_secs(5)),
            idle_timeout: Some(std::time::Duration::from_secs(600)),
            max_lifetime: Some(std::time::Duration::from_secs(1800)),
            use_ssl: true,
        };
        
        match init_combo_pool(db_config).await {
            Ok(pool) => {
                log::info!("[combo] Database connection pool initialized successfully");
                // Log initial pool status
                let status = pool.status();
                status.log("combo");
            },
            Err(e) => {
                log::error!("[combo] Failed to initialize database connection pool: {}", e);
                return Err(JupiterError::DatabaseError(format!("Unable to initialize database connection pool: {}", e)));
            }
        }

        self.build_tables().await?;

        let config = self.clone();
        let shutdown_flag = self.shutdown_flag.clone();
        let _shutdown_rx = self.shutdown_tx.as_ref()
            .ok_or_else(|| JupiterError::ConfigurationError("Shutdown channel not initialized".into()))?
            .subscribe();
        let server_port = config.port;
        
        let handle = thread::spawn(move || {
            // Create rate limiter: max 10 attempts per minute per IP
            let rate_limiter = Arc::new(RateLimiter::new(10, 60));
            
            let server = rouille::Server::new(format!("0.0.0.0:{}", server_port).as_str(), move |request| {
    
                // Validate authentication with rate limiting
                if let Err(response) = validate_auth_header(request, &config.apikey, Some(&rate_limiter)) {
                    return response;
                }
    

                match config.homebrew_config.clone(){
                    Some(cfg) => {
                        if request.url() == "/api/weather_reports" {
                            if request.method() == "POST" {
        
                                // Collect input params from post request
                                let input = try_or_400!(post_input!(request, {
                                    temperature: Option<f64>,
                                    humidity: Option<f64>,
                                    percipitation: Option<f64>,
                                    pm10: Option<f64>,
                                    pm25: Option<f64>,
                                    co2: Option<f64>,
                                    tvoc: Option<f64>,
                                    device_type: String,
                                }));
        
                                let mut obj = crate::provider::homebrew::WeatherReport::new();
                                obj.temperature = input.temperature;
                                obj.humidity = input.humidity;
                                obj.percipitation = input.percipitation;
                                obj.pm10 = input.pm10;
                                obj.pm25 = input.pm25;
                                obj.co2 = input.co2;
                                obj.tvoc = input.tvoc;
                                obj.device_type = input.device_type.to_string();
                                obj.save(cfg.clone());
                                return Response::json(&obj);
                            }
                            if request.method() == "GET" {
                                let objects = match crate::provider::homebrew::WeatherReport::select(cfg.clone(), Some(1), None, Some(format!("timestamp DESC")), None) {
                                    Ok(objs) => objs,
                                    Err(e) => {
                                        log::error!("Failed to select homebrew weather reports: {}", e);
                                        return Response::text("Database error").with_status_code(500);
                                    }
                                };
                                
                                // Check if we have any results before accessing
                                if let Some(first) = objects.first() {
                                    return Response::json(&first.clone());
                                } else {
                                    eprintln!("[combo/homebrew] Warning: No weather data found in homebrew database");
                                    return Response::text("No homebrew weather data available").with_status_code(404);
                                }
                            }
                        }
                    },
                    None => {}
                }


  
                // Return a cached response if one exists within the timeout window
                // Otherwise check configured providers for current weather conditions and cache the results
                if request.method() == "GET" {

                    match config.cache_timeout.clone(){
                        Some(timeout) => {
                            let objects = match CachedWeatherData::select(config.clone(), Some(1), None, Some(format!("timestamp DESC")), None) {
                                Ok(objs) => objs,
                                Err(e) => {
                                    log::error!("Failed to select cached weather data: {}", e);
                                    // Continue without cache
                                    vec![]
                                }
                            };
                            
                            // Use safe array access with .first()
                            if let Some(first) = objects.first() {
                                let current_timestamp = match SystemTime::now().duration_since(UNIX_EPOCH) {
                                    Ok(duration) => duration.as_secs() as i64,
                                    Err(e) => {
                                        log::error!("System time error: {}", e);
                                        0i64
                                    }
                                };
                                let x = current_timestamp - first.timestamp;
                                if x < timeout {
                                    return Response::json(&first.clone());
                                }
                            } else {
                                eprintln!("[combo] Warning: No cached weather data found in database");
                            }
                        },
                        None => {}
                    }

                    let mut resp = CachedWeatherData::new();

                    match config.accu_config.clone(){
                        Some(cfg) => {
                            // Handle Option return from search_by_zip
                            match crate::provider::accuweather::Location::search_by_zip(cfg.clone(), config.zip_code.clone()) {
                                Ok(Some(location)) => {
                                    // Handle Option return from get
                                    match crate::provider::accuweather::CurrentCondition::get(cfg, location.clone()) {
                                        Ok(Some(current)) => {
                                            let j = match serde_json::to_string(&current) {
                                                Ok(json) => json,
                                                Err(e) => {
                                                    log::error!("Failed to serialize AccuWeather data: {}", e);
                                                    String::new()
                                                }
                                            };
                                            resp.accuweather = Some(j);
                                        },
                                        Ok(None) => {
                                            eprintln!("[combo] No current conditions available from AccuWeather");
                                        },
                                        Err(e) => {
                                            eprintln!("[combo] Error fetching current conditions from AccuWeather: {}", e);
                                        }
                                    }
                                },
                                Ok(None) => {
                                    eprintln!("[combo] No location found for zip code: {}", config.zip_code);
                                },
                                Err(e) => {
                                    eprintln!("[combo] Error searching location by zip: {}", e);
                                }
                            }
                        },
                        None => {}
                    }
         

                    match config.homebrew_config.clone(){
                        Some(cfg) => {
                            let objects = match crate::provider::homebrew::WeatherReport::select(cfg.clone(), Some(1), None, Some(format!("timestamp DESC")), None) {
                                Ok(objs) => objs,
                                Err(e) => {
                                    log::error!("Failed to select homebrew data for combo: {}", e);
                                    vec![]
                                }
                            };
                            
                            // Use safe array access to prevent panic on empty results
                            if let Some(first) = objects.first() {
                                let j = match serde_json::to_string(&first.clone()) {
                                    Ok(json) => json,
                                    Err(e) => {
                                        log::error!("Failed to serialize homebrew data: {}", e);
                                        String::new()
                                    }
                                };
                                resp.homebrew = Some(j);
                            } else {
                                eprintln!("[combo] Warning: No homebrew data available for caching");
                            }
                            // If no data, resp.homebrew remains None which is acceptable
                        },
                        None => {}
                    }

                    resp.save(config.clone());

                    return Response::json(&resp);
                }
                
                // Add metrics endpoint
                if request.url() == "/metrics" {
                    if request.method() == "GET" {
                        let metrics_json = crate::pool_monitor::handle_metrics_endpoint();
                        return Response::text(metrics_json)
                            .with_additional_header("Content-Type", "application/json");
                    }
                }
    
    
                let mut response = Response::text("hello world");

                return response;
            }).unwrap_or_else(|e| {
                log::error!("Failed to create server: {}", e);
                panic!("Failed to create server: {}", e);
            });
            
            log::info!("Combo server started on port {}", server_port);
            
            // Run server with shutdown support
            while !shutdown_flag.load(Ordering::Relaxed) {
                server.poll_timeout(std::time::Duration::from_millis(100));
            }
            
            log::info!("Combo server shutting down...");
        });
        
        // Store the handle in the async mutex - need to spawn a task for this
        if let Some(handle_mutex) = &self.server_handle {
<<<<<<< HEAD
            let handle_mutex_clone = handle_mutex.clone();
            tokio::spawn(async move {
                match tokio::time::timeout(Duration::from_secs(5), handle_mutex_clone.lock()).await {
                    Ok(mut handle_guard) => {
                        *handle_guard = Some(handle);
                    },
                    Err(_) => {
                        log::error!("Failed to acquire server handle lock within timeout");
                    }
                }
            });
=======
            let mut handle_guard = handle_mutex.lock()
                .map_err(|e| JupiterError::LockError(format!("Failed to acquire server handle lock: {}", e)))?;
            *handle_guard = Some(handle);
>>>>>>> 4bccc3b3
        }
        
        Ok(())
    }

    pub async fn shutdown(&mut self) {
        self.shutdown_with_timeout(std::time::Duration::from_secs(10)).await;
    }

    pub async fn shutdown_with_timeout(&mut self, timeout: std::time::Duration) {
        log::info!("Initiating graceful shutdown of combo server...");
        
        // Signal the server thread to stop
        self.shutdown_flag.store(true, Ordering::Relaxed);
        
        // Send shutdown signal via broadcast channel
        if let Some(tx) = &self.shutdown_tx {
            let _ = tx.send(());
        }
        
        // Wait for the server thread to finish with timeout
        if let Some(handle_mutex) = &self.server_handle {
            let handle_mutex_clone = handle_mutex.clone();
            
            // Try to join with timeout using async mutex
            let join_result = tokio::time::timeout(timeout, async move {
<<<<<<< HEAD
                // First acquire lock with timeout to prevent deadlock
                match tokio::time::timeout(Duration::from_secs(2), handle_mutex_clone.lock()).await {
                    Ok(mut handle_guard) => {
                        if let Some(handle) = handle_guard.take() {
                            // Since we can't directly join std::thread in async context,
                            // we'll use a different approach
                            let _ = tokio::task::spawn_blocking(move || {
                                handle.join()
                            }).await;
                        }
                    },
                    Err(_) => {
                        log::error!("Failed to acquire lock for shutdown within timeout");
=======
                if let Ok(mut handle_guard) = handle_mutex_clone.lock() {
                    if let Some(handle) = handle_guard.take() {
                        // Since we can't directly join std::thread in async context,
                        // we'll use a different approach
                        let _ = tokio::task::spawn_blocking(move || {
                            handle.join()
                        }).await;
>>>>>>> 4bccc3b3
                    }
                }
            }).await;
            
            match join_result {
                Ok(_) => log::info!("Combo server thread joined successfully"),
                Err(_) => {
                    log::warn!("Combo server shutdown timed out after {:?}", timeout);
                    // Force cleanup if needed with timeout
                    if let Ok(mut handle_guard) = tokio::time::timeout(
                        Duration::from_secs(1),
                        handle_mutex.lock()
                    ).await {
                        handle_guard.take(); // Drop the handle
                    }
                }
            }
        }
        
        log::info!("Combo server shutdown complete");
    }

    pub async fn build_tables(&self) -> JupiterResult<()> {
        // Get connection from pool
        let pool = get_combo_pool()
            .ok_or_else(|| JupiterError::DatabaseError("Database pool not initialized".to_string()))?;
        
        let client = pool.get_connection_with_retry(3).await
            .map_err(|e| JupiterError::DatabaseError(format!("Failed to get database connection: {}", e)))?;
    
        // Build CachedWeatherData Table
        // ---------------------------------------------------------------
        let db = client.batch_execute(CachedWeatherData::sql_build_statement()).await;
        match db {
            Ok(_v) => log::info!("POSTGRES: CREATED CachedWeatherData Table"),
            Err(e) => log::error!("POSTGRES: {:?}", e),
        }
        let db_migrations = CachedWeatherData::migrations();
        for migration in db_migrations {
            let migrations_db = client.batch_execute(migration).await;
            match migrations_db {
                Ok(_v) => log::info!("POSTGRES: Migration Successful"),
                Err(e) => log::error!("POSTGRES: {:?}", e),
            }
        }

        return Ok(());
    }    

}

// Stored in SQL in cache_timeout is set
#[derive(Serialize, Deserialize, Debug, Clone)]
pub struct CachedWeatherData {
    pub id: i32,
    pub oid: String,
    pub accuweather: Option<String>, // JSON string
    pub homebrew: Option<String>, // JSON string
    pub openweathermap: Option<String>, // JSON string
    pub timestamp: i64
}
impl CachedWeatherData {
    pub fn new() -> CachedWeatherData {
        let oid: String = thread_rng().sample_iter(&Alphanumeric).take(15).map(char::from).collect();
        let timestamp = SystemTime::now().duration_since(UNIX_EPOCH)
            .unwrap_or_else(|e| {
                log::error!("System time error: {}", e);
                std::time::Duration::from_secs(0)
            })
            .as_secs() as i64;

        CachedWeatherData { 
            id: 0,
            oid: oid,
            accuweather: None,
            homebrew: None,
            openweathermap: None,
            timestamp: timestamp
        }
    }
    pub fn sql_table_name() -> String {
        return format!("cached_weather_data")
    }
    pub fn sql_build_statement() -> &'static str {
        "CREATE TABLE public.cached_weather_data (
            id serial NOT NULL,
            oid varchar NOT NULL UNIQUE,
            accuweather VARCHAR NULL,
            homebrew VARCHAR NULL,
            openweathermap VARCHAR NULL,
            timestamp BIGINT DEFAULT 0,
            CONSTRAINT cached_weather_data_pkey PRIMARY KEY (id));"
    }
    pub fn migrations() -> Vec<&'static str> {
        vec![
            "",
        ]
    }
    pub fn save(&self, config: Config) -> JupiterResult<&Self> {
        // Use async runtime to get connection from pool
        let runtime = tokio::runtime::Runtime::new()
            .map_err(|e| JupiterError::DatabaseError(format!("Failed to create runtime: {}", e)))?;
        let mut client = runtime.block_on(async {
            let pool = get_combo_pool()
                .ok_or_else(|| JupiterError::DatabaseError("Database pool not initialized".to_string()))?;
            
            pool.get_connection_with_retry(3).await
                .map_err(|e| JupiterError::DatabaseError(format!("Failed to get database connection: {}", e)))
        })?;

        // Search for OID matches using secure parameterized query
        let rows = Self::select_by_oid(
            config.clone(),
            &self.oid
        )?;

        if rows.len() == 0 {
            runtime.block_on(client.execute("INSERT INTO cached_weather_data (oid, timestamp) VALUES ($1, $2)",
                &[&self.oid.clone(),
                &self.timestamp]
            ))?;
        } 

        if self.accuweather.is_some() {
            runtime.block_on(client.execute("UPDATE cached_weather_data SET accuweather = $1 WHERE oid = $2;", 
            &[
                &self.accuweather,
                &self.oid
            ]))?;
        }

        if self.homebrew.is_some() {
            runtime.block_on(client.execute("UPDATE cached_weather_data SET homebrew = $1 WHERE oid = $2;", 
            &[
                &self.homebrew,
                &self.oid
            ]))?;
        }

        if self.openweathermap.is_some() {
            runtime.block_on(client.execute("UPDATE cached_weather_data SET openweathermap = $1 WHERE oid = $2;", 
            &[
                &self.openweathermap,
                &self.oid
            ]))?;
        }

        return Ok(self);
    }
    // Secure method to select by OID using parameterized query
    pub fn select_by_oid(config: Config, oid: &str) -> JupiterResult<Vec<Self>> {
        // Validate OID input before using in query
        if !InputSanitizer::validate_oid(oid) {
            log::error!("Invalid OID format detected: {}", oid);
        }
        
        if !InputSanitizer::check_for_sql_keywords(oid) {
            log::error!("Potential SQL injection detected in OID: {}", oid);
        }
        
        // Use async runtime to get connection from pool
        let runtime = tokio::runtime::Runtime::new()
            .map_err(|e| JupiterError::DatabaseError(format!("Failed to create runtime: {}", e)))?;
        runtime.block_on(async {
            let pool = get_combo_pool()
                .ok_or_else(|| JupiterError::DatabaseError("Database pool not initialized".to_string()))?;
            
            let client = pool.get_connection_with_retry(3).await
                .map_err(|e| JupiterError::DatabaseError(format!("Failed to get database connection: {}", e)))?;
            
            let query = "SELECT * FROM cached_weather_data WHERE oid = $1 ORDER BY id DESC";
            let rows = client.query(query, &[&oid]).await
                .map_err(|e| JupiterError::DatabaseError(format!("Query failed: {}", e)))?;
            
            let mut parsed_rows: Vec<Self> = Vec::new();
            for row in rows {
                parsed_rows.push(Self::from_row(&row)
                    .map_err(|e| JupiterError::DatabaseError(format!("Failed to parse row: {}", e)))?);
            }
            
            Ok(parsed_rows)
        })
    }
    
    // Secure select method with parameterized queries
    pub fn select(config: Config, limit: Option<usize>, offset: Option<usize>, order_column: Option<String>, filter_params: Option<FilterParams>) -> JupiterResult<Vec<Self>> {
        // Build secure query with parameterized placeholders
        let mut query = String::from("SELECT * FROM cached_weather_data");
        let mut param_count = 0;
        
        // Add WHERE clause if filter parameters provided
        if let Some(ref filters) = filter_params {
            if let Some(ref oid) = filters.oid {
                param_count += 1;
                query.push_str(&format!(" WHERE oid = ${}", param_count));
            }
        }
        
        // Add ORDER BY clause (validate column name against whitelist)
        let valid_order_columns = vec!["id", "timestamp", "oid"];
        match order_column {
            Some(col) if valid_order_columns.contains(&col.as_str()) => {
                query.push_str(&format!(" ORDER BY {} DESC", col));
            },
            _ => {
                query.push_str(" ORDER BY id DESC");
            }
        }
        
        // Add LIMIT and OFFSET
        if let Some(limit_val) = limit {
            query.push_str(&format!(" LIMIT {}", limit_val));
        }
        if let Some(offset_val) = offset {
            query.push_str(&format!(" OFFSET {}", offset_val));
        }
        
        // Use async runtime to get connection from pool
        let runtime = tokio::runtime::Runtime::new()
            .map_err(|e| JupiterError::DatabaseError(format!("Failed to create runtime: {}", e)))?;
        runtime.block_on(async {
            let pool = get_combo_pool()
                .ok_or_else(|| JupiterError::DatabaseError("Database pool not initialized".to_string()))?;
            
            let client = pool.get_connection_with_retry(3).await
                .map_err(|e| JupiterError::DatabaseError(format!("Failed to get database connection: {}", e)))?;
            
            // Execute query with appropriate parameters
            let rows = if let Some(ref filters) = filter_params {
                if let Some(ref oid) = filters.oid {
                    client.query(&query, &[oid]).await
                        .map_err(|e| JupiterError::DatabaseError(format!("Query failed: {}", e)))?
                } else {
                    client.query(&query, &[]).await
                        .map_err(|e| JupiterError::DatabaseError(format!("Query failed: {}", e)))?
                }
            } else {
                client.query(&query, &[]).await
                    .map_err(|e| JupiterError::DatabaseError(format!("Query failed: {}", e)))?
            };
            
            let mut parsed_rows: Vec<Self> = Vec::new();
            for row in rows {
                parsed_rows.push(Self::from_row(&row)
                    .map_err(|e| JupiterError::DatabaseError(format!("Failed to parse row: {}", e)))?);
            }
            
            Ok(parsed_rows)
        })
    }
    fn from_row(row: &Row) -> JupiterResult<Self> {
        return Ok(Self {
            id: row.get("id"),
            oid: row.get("oid"),
            accuweather: row.get("accuweather"),
            homebrew: row.get("homebrew"),
            openweathermap: row.get("openweathermap"),
            timestamp: row.get("timestamp"),
        });
    }
}



// Lives in memory, no SQL
#[derive(Serialize, Deserialize, Debug, Clone)]
pub struct PostgresServer {
	pub db_name: String,
    pub username: String,
    pub password: String,
	pub address: String
}
impl PostgresServer {
    pub fn new() -> Result<PostgresServer, ConfigError> {
        let config = DatabaseConfig::combo_from_env()?;
        
        Ok(PostgresServer {
            db_name: config.db_name,
            username: config.username,
            password: config.password,
            address: config.address,
        })
    }
    
    pub fn from_config(config: &DatabaseConfig) -> PostgresServer {
        PostgresServer {
            db_name: config.db_name.clone(),
            username: config.username.clone(),
            password: config.password.clone(),
            address: config.address.clone(),
        }
    }
    
    pub fn from_db_pool_config(config: &DbPoolConfig) -> PostgresServer {
        PostgresServer {
            db_name: config.db_name.clone(),
            username: config.username.clone(),
            password: config.password.clone(),
            address: config.host.clone(),
        }
    }
}<|MERGE_RESOLUTION|>--- conflicted
+++ resolved
@@ -330,7 +330,6 @@
         
         // Store the handle in the async mutex - need to spawn a task for this
         if let Some(handle_mutex) = &self.server_handle {
-<<<<<<< HEAD
             let handle_mutex_clone = handle_mutex.clone();
             tokio::spawn(async move {
                 match tokio::time::timeout(Duration::from_secs(5), handle_mutex_clone.lock()).await {
@@ -342,11 +341,6 @@
                     }
                 }
             });
-=======
-            let mut handle_guard = handle_mutex.lock()
-                .map_err(|e| JupiterError::LockError(format!("Failed to acquire server handle lock: {}", e)))?;
-            *handle_guard = Some(handle);
->>>>>>> 4bccc3b3
         }
         
         Ok(())
@@ -373,7 +367,6 @@
             
             // Try to join with timeout using async mutex
             let join_result = tokio::time::timeout(timeout, async move {
-<<<<<<< HEAD
                 // First acquire lock with timeout to prevent deadlock
                 match tokio::time::timeout(Duration::from_secs(2), handle_mutex_clone.lock()).await {
                     Ok(mut handle_guard) => {
@@ -387,15 +380,6 @@
                     },
                     Err(_) => {
                         log::error!("Failed to acquire lock for shutdown within timeout");
-=======
-                if let Ok(mut handle_guard) = handle_mutex_clone.lock() {
-                    if let Some(handle) = handle_guard.take() {
-                        // Since we can't directly join std::thread in async context,
-                        // we'll use a different approach
-                        let _ = tokio::task::spawn_blocking(move || {
-                            handle.join()
-                        }).await;
->>>>>>> 4bccc3b3
                     }
                 }
             }).await;
