use async_trait::async_trait;
use serde::{Deserialize, Serialize};
use super::common::{
    Weather, WeatherError, WeatherProvider, Forecast, Alert, Location, 
    DailyForecast, HourlyForecast, AlertSeverity, WeatherFeature, 
    HistoricalData
};
use std::sync::Arc;
use crate::utils::time::safe_timestamp_with_fallback;
use tokio::sync::RwLock;
use std::collections::HashMap;

// Helper function to safely get current timestamp
fn get_current_timestamp() -> Result<i64, WeatherError> {
    SystemTime::now()
        .duration_since(UNIX_EPOCH)
        .map(|d| d.as_secs() as i64)
        .map_err(|e| WeatherError::ConfigurationError(format!("Failed to get system time: {}", e)))
}

fn get_current_timestamp_u64() -> Result<u64, WeatherError> {
    SystemTime::now()
        .duration_since(UNIX_EPOCH)
        .map(|d| d.as_secs())
        .map_err(|e| WeatherError::ConfigurationError(format!("Failed to get system time: {}", e)))
}

pub struct ComboProvider {
    providers: Vec<Box<dyn WeatherProvider>>,
    weights: HashMap<String, f64>,
    cache: Arc<RwLock<WeatherCache>>,
    cache_duration_secs: u64,
    fallback_enabled: bool,
}

impl ComboProvider {
    pub fn new() -> Self {
        Self {
            providers: Vec::new(),
            weights: HashMap::new(),
            cache: Arc::new(RwLock::new(WeatherCache::new())),
            cache_duration_secs: 300,
            fallback_enabled: true,
        }
    }
    
    pub fn add_provider(mut self, provider: Box<dyn WeatherProvider>, weight: f64) -> Self {
        let name = provider.name().to_string();
        self.providers.push(provider);
        self.weights.insert(name, weight);
        self
    }
    
    pub fn set_cache_duration(mut self, seconds: u64) -> Self {
        self.cache_duration_secs = seconds;
        self
    }
    
    pub fn set_fallback_enabled(mut self, enabled: bool) -> Self {
        self.fallback_enabled = enabled;
        self
    }
    
    async fn get_from_cache(&self, key: &str) -> Option<serde_json::Value> {
        let cache = self.cache.read().await;
        cache.get(key, self.cache_duration_secs)
    }
    
    async fn store_in_cache(&self, key: &str, value: serde_json::Value) {
        let mut cache = self.cache.write().await;
        cache.set(key.to_string(), value);
    }
    
    fn average_weather(&self, weathers: Vec<(String, Weather)>) -> Result<Weather, WeatherError> {
        if weathers.is_empty() {
            return Err(WeatherError::NotFound("No weather data available from any provider".to_string()));
        }
        
        let total_weight: f64 = weathers.iter()
            .map(|(name, _)| self.weights.get(name).unwrap_or(&1.0))
            .sum();
        
        let mut avg_temp = 0.0;
        let mut avg_feels_like = 0.0;
        let mut avg_humidity = 0.0;
        let mut avg_pressure = 0.0;
        let mut avg_wind_speed = 0.0;
        let mut avg_wind_direction = 0.0;
        let mut avg_precipitation = 0.0;
        let mut avg_visibility = 0.0;
        let mut avg_uv = 0.0;
        
        let mut feels_like_count = 0.0;
        let mut humidity_count = 0.0;
        let mut pressure_count = 0.0;
        let mut wind_speed_count = 0.0;
        let mut wind_direction_count = 0.0;
        let mut precipitation_count = 0.0;
        let mut visibility_count = 0.0;
        let mut uv_count = 0.0;
        
        let mut descriptions = Vec::new();
        let mut location = None;
        
        for (name, weather) in &weathers {
            let weight = self.weights.get(name).unwrap_or(&1.0);
            
            avg_temp += weather.temperature * weight;
            
            if let Some(val) = weather.feels_like {
                avg_feels_like += val * weight;
                feels_like_count += weight;
            }
            if let Some(val) = weather.humidity {
                avg_humidity += val * weight;
                humidity_count += weight;
            }
            if let Some(val) = weather.pressure {
                avg_pressure += val * weight;
                pressure_count += weight;
            }
            if let Some(val) = weather.wind_speed {
                avg_wind_speed += val * weight;
                wind_speed_count += weight;
            }
            if let Some(val) = weather.wind_direction {
                avg_wind_direction += val * weight;
                wind_direction_count += weight;
            }
            if let Some(val) = weather.precipitation {
                avg_precipitation += val * weight;
                precipitation_count += weight;
            }
            if let Some(val) = weather.visibility {
                avg_visibility += val * weight;
                visibility_count += weight;
            }
            if let Some(val) = weather.uv_index {
                avg_uv += val * weight;
                uv_count += weight;
            }
            
            descriptions.push(format!("{}: {}", name, weather.description));
            
            if location.is_none() {
                location = Some(weather.location.clone());
            }
        }
        
        Ok(Weather {
            temperature: avg_temp / total_weight,
            feels_like: if feels_like_count > 0.0 { Some(avg_feels_like / feels_like_count) } else { None },
            humidity: if humidity_count > 0.0 { Some(avg_humidity / humidity_count) } else { None },
            pressure: if pressure_count > 0.0 { Some(avg_pressure / pressure_count) } else { None },
            wind_speed: if wind_speed_count > 0.0 { Some(avg_wind_speed / wind_speed_count) } else { None },
            wind_direction: if wind_direction_count > 0.0 { Some(avg_wind_direction / wind_direction_count) } else { None },
            description: format!("Combined: {}", descriptions.join(" | ")),
            icon: None,
            precipitation: if precipitation_count > 0.0 { Some(avg_precipitation / precipitation_count) } else { None },
            visibility: if visibility_count > 0.0 { Some(avg_visibility / visibility_count) } else { None },
            uv_index: if uv_count > 0.0 { Some(avg_uv / uv_count) } else { None },
            provider: "Combo".to_string(),
            location: location.unwrap_or_else(|| Location {
                latitude: 0.0,
                longitude: 0.0,
                name: "Unknown".to_string(),
                country: None,
                region: None,
                postal_code: None,
            }),
<<<<<<< HEAD
            timestamp: safe_timestamp_with_fallback(),
=======
            timestamp: get_current_timestamp()?,
>>>>>>> 4fe09dc7
        })
    }
    
    fn combine_forecasts(&self, forecasts: Vec<(String, Forecast)>) -> Result<Forecast, WeatherError> {
        if forecasts.is_empty() {
            return Err(WeatherError::NotFound("No forecast data available from any provider".to_string()));
        }
        
        let mut daily_map: HashMap<String, Vec<(String, DailyForecast)>> = HashMap::new();
        let mut hourly_map: HashMap<String, Vec<(String, HourlyForecast)>> = HashMap::new();
        let mut location = None;
        
        for (provider_name, forecast) in &forecasts {
            if location.is_none() {
                location = Some(forecast.location.clone());
            }
            
            for daily in &forecast.daily {
                daily_map.entry(daily.date.clone())
                    .or_insert_with(Vec::new)
                    .push((provider_name.clone(), daily.clone()));
            }
            
            if let Some(hourly_data) = &forecast.hourly {
                for hourly in hourly_data {
                    hourly_map.entry(hourly.datetime.clone())
                        .or_insert_with(Vec::new)
                        .push((provider_name.clone(), hourly.clone()));
                }
            }
        }
        
        let mut combined_daily: Vec<DailyForecast> = daily_map.into_iter()
            .map(|(date, provider_forecasts)| {
                let total_weight: f64 = provider_forecasts.iter()
                    .map(|(name, _)| self.weights.get(name).unwrap_or(&1.0))
                    .sum();
                
                let mut avg = DailyForecast {
                    date,
                    temperature_min: 0.0,
                    temperature_max: 0.0,
                    humidity: None,
                    precipitation_probability: None,
                    precipitation_amount: None,
                    wind_speed: None,
                    wind_direction: None,
                    description: String::new(),
                    icon: None,
                    sunrise: None,
                    sunset: None,
                };
                
                let mut humidity_sum = 0.0;
                let mut humidity_count = 0.0;
                let mut precip_prob_sum = 0.0;
                let mut precip_prob_count = 0.0;
                let mut precip_amt_sum = 0.0;
                let mut precip_amt_count = 0.0;
                let mut wind_speed_sum = 0.0;
                let mut wind_speed_count = 0.0;
                let mut wind_dir_sum = 0.0;
                let mut wind_dir_count = 0.0;
                
                for (name, forecast) in &provider_forecasts {
                    let weight = self.weights.get(name).unwrap_or(&1.0);
                    
                    avg.temperature_min += forecast.temperature_min * weight;
                    avg.temperature_max += forecast.temperature_max * weight;
                    
                    if let Some(val) = forecast.humidity {
                        humidity_sum += val * weight;
                        humidity_count += weight;
                    }
                    if let Some(val) = forecast.precipitation_probability {
                        precip_prob_sum += val * weight;
                        precip_prob_count += weight;
                    }
                    if let Some(val) = forecast.precipitation_amount {
                        precip_amt_sum += val * weight;
                        precip_amt_count += weight;
                    }
                    if let Some(val) = forecast.wind_speed {
                        wind_speed_sum += val * weight;
                        wind_speed_count += weight;
                    }
                    if let Some(val) = forecast.wind_direction {
                        wind_dir_sum += val * weight;
                        wind_dir_count += weight;
                    }
                    
                    if avg.sunrise.is_none() {
                        avg.sunrise = forecast.sunrise.clone();
                    }
                    if avg.sunset.is_none() {
                        avg.sunset = forecast.sunset.clone();
                    }
                }
                
                avg.temperature_min /= total_weight;
                avg.temperature_max /= total_weight;
                avg.humidity = if humidity_count > 0.0 { Some(humidity_sum / humidity_count) } else { None };
                avg.precipitation_probability = if precip_prob_count > 0.0 { Some(precip_prob_sum / precip_prob_count) } else { None };
                avg.precipitation_amount = if precip_amt_count > 0.0 { Some(precip_amt_sum / precip_amt_count) } else { None };
                avg.wind_speed = if wind_speed_count > 0.0 { Some(wind_speed_sum / wind_speed_count) } else { None };
                avg.wind_direction = if wind_dir_count > 0.0 { Some(wind_dir_sum / wind_dir_count) } else { None };
                avg.description = "Combined forecast".to_string();
                
                avg
            })
            .collect();
        
        combined_daily.sort_by(|a, b| a.date.cmp(&b.date));
        
        let combined_hourly = if !hourly_map.is_empty() {
            let mut hourly: Vec<HourlyForecast> = hourly_map.into_iter()
                .map(|(datetime, provider_forecasts)| {
                    let total_weight: f64 = provider_forecasts.iter()
                        .map(|(name, _)| self.weights.get(name).unwrap_or(&1.0))
                        .sum();
                    
                    let mut avg = HourlyForecast {
                        datetime,
                        temperature: 0.0,
                        feels_like: None,
                        humidity: None,
                        precipitation_probability: None,
                        precipitation_amount: None,
                        wind_speed: None,
                        wind_direction: None,
                        description: "Combined".to_string(),
                        icon: None,
                    };
                    
                    for (name, forecast) in &provider_forecasts {
                        let weight = self.weights.get(name).unwrap_or(&1.0);
                        avg.temperature += forecast.temperature * weight;
                    }
                    avg.temperature /= total_weight;
                    
                    avg
                })
                .collect();
            
            hourly.sort_by(|a, b| a.datetime.cmp(&b.datetime));
            Some(hourly)
        } else {
            None
        };
        
        Ok(Forecast {
            location: location.unwrap_or_else(|| Location {
                latitude: 0.0,
                longitude: 0.0,
                name: "Unknown".to_string(),
                country: None,
                region: None,
                postal_code: None,
            }),
            provider: "Combo".to_string(),
            daily: combined_daily,
            hourly: combined_hourly,
        })
    }
    
    fn merge_alerts(&self, alerts_list: Vec<(String, Vec<Alert>)>) -> Vec<Alert> {
        let mut all_alerts = Vec::new();
        let mut seen_alerts = std::collections::HashSet::new();
        
        for (provider, alerts) in alerts_list {
            for mut alert in alerts {
                let alert_key = format!("{}-{}", alert.title, alert.start);
                if !seen_alerts.contains(&alert_key) {
                    seen_alerts.insert(alert_key);
                    alert.title = format!("[{}] {}", provider, alert.title);
                    all_alerts.push(alert);
                }
            }
        }
        
        all_alerts.sort_by(|a, b| b.severity.cmp(&a.severity));
        all_alerts
    }
}

#[async_trait]
impl WeatherProvider for ComboProvider {
    async fn get_current_weather(&self, location: &str) -> Result<Weather, WeatherError> {
        let cache_key = format!("current:{}", location);
        
        if let Some(cached) = self.get_from_cache(&cache_key).await {
            if let Ok(weather) = serde_json::from_value::<Weather>(cached) {
                return Ok(weather);
            }
        }
        
        let mut results = Vec::new();
        for provider in &self.providers {
            let provider_name = provider.name().to_string();
            match provider.get_current_weather(location).await {
                Ok(data) => {
                    results.push((provider_name, data));
                    if !self.fallback_enabled {
                        break;
                    }
                }
                Err(e) => {
                    log::error!("Provider {} failed: {:?}", provider_name, e);
                }
            }
        }
        
        let weather = self.average_weather(results)?;
        
        if let Ok(json_value) = serde_json::to_value(&weather) {
            self.store_in_cache(&cache_key, json_value).await;
        }
        
        Ok(weather)
    }
    
    async fn get_forecast(&self, location: &str, days: u8) -> Result<Forecast, WeatherError> {
        let cache_key = format!("forecast:{}:{}", location, days);
        
        if let Some(cached) = self.get_from_cache(&cache_key).await {
            if let Ok(forecast) = serde_json::from_value::<Forecast>(cached) {
                return Ok(forecast);
            }
        }
        
        let mut results = Vec::new();
        for provider in &self.providers {
            if provider.supports_feature(WeatherFeature::Forecast) {
                let provider_name = provider.name().to_string();
                match provider.get_forecast(location, days).await {
                    Ok(data) => {
                        results.push((provider_name, data));
                        if !self.fallback_enabled {
                            break;
                        }
                    }
                    Err(e) => {
                        log::error!("Provider {} failed: {:?}", provider_name, e);
                    }
                }
            }
        }
        
        let forecast = self.combine_forecasts(results)?;
        
        if let Ok(json_value) = serde_json::to_value(&forecast) {
            self.store_in_cache(&cache_key, json_value).await;
        }
        
        Ok(forecast)
    }
    
    async fn get_alerts(&self, location: &str) -> Result<Vec<Alert>, WeatherError> {
        let cache_key = format!("alerts:{}", location);
        
        if let Some(cached) = self.get_from_cache(&cache_key).await {
            if let Ok(alerts) = serde_json::from_value::<Vec<Alert>>(cached) {
                return Ok(alerts);
            }
        }
        
        let mut results = Vec::new();
        for provider in &self.providers {
            if provider.supports_feature(WeatherFeature::Alerts) {
                let provider_name = provider.name().to_string();
                match provider.get_alerts(location).await {
                    Ok(data) => {
                        results.push((provider_name, data));
                    }
                    Err(e) => {
                        log::error!("Provider {} failed: {:?}", provider_name, e);
                    }
                }
            }
        }
        
        let alerts = self.merge_alerts(results);
        
        if let Ok(json_value) = serde_json::to_value(&alerts) {
            self.store_in_cache(&cache_key, json_value).await;
        }
        
        Ok(alerts)
    }
    
    async fn get_historical(&self, location: &str, date: &str) -> Result<HistoricalData, WeatherError> {
        let mut results = Vec::new();
        for provider in &self.providers {
            if provider.supports_feature(WeatherFeature::HistoricalData) {
                let provider_name = provider.name().to_string();
                match provider.get_historical(location, date).await {
                    Ok(data) => {
                        results.push((provider_name, data));
                        if !self.fallback_enabled {
                            break;
                        }
                    }
                    Err(e) => {
                        log::error!("Provider {} failed: {:?}", provider_name, e);
                    }
                }
            }
        }
        
        if results.is_empty() {
            return Err(WeatherError::NotFound("No historical data available".to_string()));
        }
        
        let first = results.first()
            .ok_or_else(|| WeatherError::ConfigurationError("Results unexpectedly empty".to_string()))?;
        Ok(first.1.clone())
    }
    
    fn name(&self) -> &str {
        "Combo"
    }
    
    fn supports_feature(&self, feature: WeatherFeature) -> bool {
        self.providers.iter().any(|p| p.supports_feature(feature))
    }
}


struct WeatherCache {
    data: HashMap<String, CacheEntry>,
}

struct CacheEntry {
    value: serde_json::Value,
    timestamp: u64,
}

impl WeatherCache {
    fn new() -> Self {
        Self {
            data: HashMap::new(),
        }
    }
    
    fn get(&self, key: &str, ttl_secs: u64) -> Option<serde_json::Value> {
<<<<<<< HEAD
        let now = safe_timestamp_with_fallback() as u64;
=======
        let now = get_current_timestamp_u64().ok()?;
>>>>>>> 4fe09dc7
        
        self.data.get(key).and_then(|entry| {
            if now - entry.timestamp < ttl_secs {
                Some(entry.value.clone())
            } else {
                None
            }
        })
    }
    
    fn set(&mut self, key: String, value: serde_json::Value) {
<<<<<<< HEAD
        let timestamp = safe_timestamp_with_fallback() as u64;
=======
        let timestamp = get_current_timestamp_u64().unwrap_or(0);
>>>>>>> 4fe09dc7
        self.data.insert(key, CacheEntry { value, timestamp });
    }
}<|MERGE_RESOLUTION|>--- conflicted
+++ resolved
@@ -168,11 +168,7 @@
                 region: None,
                 postal_code: None,
             }),
-<<<<<<< HEAD
             timestamp: safe_timestamp_with_fallback(),
-=======
-            timestamp: get_current_timestamp()?,
->>>>>>> 4fe09dc7
         })
     }
     
@@ -518,11 +514,7 @@
     }
     
     fn get(&self, key: &str, ttl_secs: u64) -> Option<serde_json::Value> {
-<<<<<<< HEAD
         let now = safe_timestamp_with_fallback() as u64;
-=======
-        let now = get_current_timestamp_u64().ok()?;
->>>>>>> 4fe09dc7
         
         self.data.get(key).and_then(|entry| {
             if now - entry.timestamp < ttl_secs {
@@ -534,11 +526,7 @@
     }
     
     fn set(&mut self, key: String, value: serde_json::Value) {
-<<<<<<< HEAD
         let timestamp = safe_timestamp_with_fallback() as u64;
-=======
-        let timestamp = get_current_timestamp_u64().unwrap_or(0);
->>>>>>> 4fe09dc7
         self.data.insert(key, CacheEntry { value, timestamp });
     }
 }