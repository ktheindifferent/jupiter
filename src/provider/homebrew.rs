use serde_json::json;

use serde::{Serialize, Deserialize};
use std::convert::TryInto;
use std::env;
use std::thread;
use rand::{thread_rng, Rng};
use rand::distributions::Alphanumeric;
use rouille::Request;
use rouille::Response;
use rouille::post_input;
use rouille::session;
use rouille::try_or_400;
use std::time::{SystemTime, UNIX_EPOCH};
use crate::auth::{validate_auth_header, RateLimiter};
use std::sync::Arc;
use std::sync::atomic::{AtomicBool, Ordering};
use std::thread::JoinHandle;
use tokio::sync::{broadcast, Mutex as AsyncMutex};
use std::time::Duration;

use tokio_postgres::{Error, Row};
use crate::error::{JupiterError, Result as JupiterResult};
use crate::ssl_config::{create_homebrew_connector, SslConfig};
use crate::input_sanitizer::{InputSanitizer, DatabaseInputValidator, ValidationError};
use openssl::ssl::{SslConnector, SslMethod, SslVerifyMode};
use postgres_openssl::MakeTlsConnector;
use crate::db_pool::{DatabasePool, init_homebrew_pool, get_homebrew_pool};
use crate::db_pool::DatabaseConfig as DbPoolConfig;
use crate::config::{ConfigError, DatabaseConfig};

// Can have multiple homebrew instruments
// Support temperature humidity, windspeed, wind direction, percipitation, PM2.5, PM10, C02, TVOC, etc.
// Must select storage location for homebrew instruments (local, postgres, etc.)
// Multiple instruments can form an inside/outside average
// Instrument can be inside or outside
// Instruments POST to homebrew API using an API key





// Secure filter parameters for database queries
#[derive(Debug, Clone)]
pub struct FilterParams {
    pub oid: Option<String>,
    // Add more filter fields as needed
}

#[derive(Clone, Serialize, Deserialize)]
pub struct Config {
    pub apikey: String,
    pub pg: PostgresServer,
    pub port: u16,
    #[serde(skip)]
    pub server_handle: Option<Arc<AsyncMutex<Option<JoinHandle<()>>>>>,
    #[serde(skip)]
    pub shutdown_flag: Arc<AtomicBool>,
    #[serde(skip)]
    pub shutdown_tx: Option<broadcast::Sender<()>>
}
impl std::fmt::Debug for Config {
    fn fmt(&self, f: &mut std::fmt::Formatter<'_>) -> std::fmt::Result {
        f.debug_struct("Config")
            .field("apikey", &self.apikey)
            .field("pg", &self.pg)
            .field("port", &self.port)
            .finish()
    }
}

impl Config {
    pub fn new(apikey: String, pg: PostgresServer, port: u16) -> Self {
        let (shutdown_tx, _) = broadcast::channel(1);
        Config {
            apikey,
            pg,
            port,
            server_handle: Some(Arc::new(AsyncMutex::new(None))),
            shutdown_flag: Arc::new(AtomicBool::new(false)),
            shutdown_tx: Some(shutdown_tx),
        }
    }

    pub async fn init(&mut self) -> JupiterResult<()> {
        // Initialize connection pool
        let db_config = DbPoolConfig {
            db_name: self.pg.db_name.clone(),
            username: self.pg.username.clone(),
            password: self.pg.password.clone(),
            host: self.pg.address.clone(),
            port: Some(5432),
            pool_size: Some(20),
            connection_timeout: Some(std::time::Duration::from_secs(5)),
            idle_timeout: Some(std::time::Duration::from_secs(600)),
            max_lifetime: Some(std::time::Duration::from_secs(1800)),
            use_ssl: true,
        };
        
        match init_homebrew_pool(db_config).await {
            Ok(pool) => {
                log::info!("[homebrew] Database connection pool initialized successfully");
                // Log initial pool status
                let status = pool.status();
                status.log("homebrew");
            },
            Err(e) => {
                log::error!("[homebrew] Failed to initialize database connection pool: {}", e);
                return Err(JupiterError::DatabaseError(format!("Unable to initialize database connection pool: {}", e)));
            }
        }

        self.build_tables().await?;

        let config = self.clone();
        let shutdown_flag = self.shutdown_flag.clone();
        let _shutdown_rx = self.shutdown_tx.as_ref()
            .ok_or_else(|| JupiterError::ConfigurationError("Shutdown channel not initialized".into()))?
            .subscribe();
        let server_port = config.port;
        
        let handle = thread::spawn(move || {
            // Create rate limiter: max 10 attempts per minute per IP
            let rate_limiter = Arc::new(RateLimiter::new(10, 60));
            
            let server = rouille::Server::new(format!("0.0.0.0:{}", server_port).as_str(), move |request| {
    
                // Validate authentication with rate limiting
                if let Err(response) = validate_auth_header(request, &config.apikey, Some(&rate_limiter)) {
                    return response;
                }
    
                if request.url() == "/api/weather_reports" {
                    if request.method() == "POST" {

                        // Collect input params from post request
                        let input = try_or_400!(post_input!(request, {
                            temperature: Option<f64>,
                            humidity: Option<f64>,
                            percipitation: Option<f64>,
                            pm10: Option<f64>,
                            pm25: Option<f64>,
                            co2: Option<f64>,
                            tvoc: Option<f64>,
                            device_type: String,
                        }));

                        let mut obj = WeatherReport::new();
                        obj.temperature = input.temperature;
                        obj.humidity = input.humidity;
                        obj.percipitation = input.percipitation;
                        obj.pm10 = input.pm10;
                        obj.pm25 = input.pm25;
                        obj.co2 = input.co2;
                        obj.tvoc = input.tvoc;
                        obj.device_type = input.device_type.to_string();
                        obj.save(config.clone());
                        return Response::json(&obj);
                    }
                    if request.method() == "GET" {
                        let objects = match WeatherReport::select(config.clone(), Some(1), None, Some(format!("timestamp DESC")), None) {
                            Ok(objs) => objs,
                            Err(e) => {
                                log::error!("Failed to select weather reports: {}", e);
                                return Response::text("Database error").with_status_code(500);
                            }
                        };
                        
                        // Check if we have any results before accessing
                        if let Some(first) = objects.first() {
                            return Response::json(&first.clone());
                        } else {
                            // Log empty result scenario
                            eprintln!("[homebrew] Warning: No weather data found in database for GET request");
                            // Return a proper error response when no data is available
                            return Response::text("No weather data available").with_status_code(404);
                        }
                    }
                }
    
    
                let mut response = Response::text("hello world");

                return response;
            }).unwrap_or_else(|e| {
                log::error!("Failed to create server: {}", e);
                panic!("Failed to create server: {}", e);
            });
            
            log::info!("Homebrew server started on port {}", server_port);
            
            // Run server with shutdown support
            while !shutdown_flag.load(Ordering::Relaxed) {
                server.poll_timeout(std::time::Duration::from_millis(100));
            }
            
            log::info!("Homebrew server shutting down...");
        });
        
        // Store the handle in the async mutex - need to spawn a task for this
        if let Some(handle_mutex) = &self.server_handle {
<<<<<<< HEAD
            let handle_mutex_clone = handle_mutex.clone();
            tokio::spawn(async move {
                match tokio::time::timeout(Duration::from_secs(5), handle_mutex_clone.lock()).await {
                    Ok(mut handle_guard) => {
                        *handle_guard = Some(handle);
                    },
                    Err(_) => {
                        log::error!("Failed to acquire server handle lock within timeout");
                    }
                }
            });
=======
            let mut handle_guard = handle_mutex.lock()
                .map_err(|e| JupiterError::LockError(format!("Failed to acquire server handle lock: {}", e)))?;
            *handle_guard = Some(handle);
>>>>>>> 4bccc3b3
        }
        
        Ok(())
    }

    pub async fn shutdown(&mut self) {
        self.shutdown_with_timeout(std::time::Duration::from_secs(10)).await;
    }

    pub async fn shutdown_with_timeout(&mut self, timeout: std::time::Duration) {
        log::info!("Initiating graceful shutdown of homebrew server...");
        
        // Signal the server thread to stop
        self.shutdown_flag.store(true, Ordering::Relaxed);
        
        // Send shutdown signal via broadcast channel
        if let Some(tx) = &self.shutdown_tx {
            let _ = tx.send(());
        }
        
        // Wait for the server thread to finish with timeout
        if let Some(handle_mutex) = &self.server_handle {
            let handle_mutex_clone = handle_mutex.clone();
            
            // Try to join with timeout using async mutex
            let join_result = tokio::time::timeout(timeout, async move {
<<<<<<< HEAD
                // First acquire lock with timeout to prevent deadlock
                match tokio::time::timeout(Duration::from_secs(2), handle_mutex_clone.lock()).await {
                    Ok(mut handle_guard) => {
                        if let Some(handle) = handle_guard.take() {
                            // Since we can't directly join std::thread in async context,
                            // we'll use a different approach
                            let _ = tokio::task::spawn_blocking(move || {
                                handle.join()
                            }).await;
                        }
                    },
                    Err(_) => {
                        log::error!("Failed to acquire lock for shutdown within timeout");
=======
                if let Ok(mut handle_guard) = handle_mutex_clone.lock() {
                    if let Some(handle) = handle_guard.take() {
                        // Since we can't directly join std::thread in async context,
                        // we'll use a different approach
                        let _ = tokio::task::spawn_blocking(move || {
                            handle.join()
                        }).await;
>>>>>>> 4bccc3b3
                    }
                }
            }).await;
            
            match join_result {
                Ok(_) => log::info!("Homebrew server thread joined successfully"),
                Err(_) => {
                    log::warn!("Homebrew server shutdown timed out after {:?}", timeout);
                    // Force cleanup if needed with timeout
                    if let Ok(mut handle_guard) = tokio::time::timeout(
                        Duration::from_secs(1),
                        handle_mutex.lock()
                    ).await {
                        handle_guard.take(); // Drop the handle
                    }
                }
            }
        }
        
        log::info!("Homebrew server shutdown complete");
    }

    pub async fn build_tables(&self) -> JupiterResult<()> {
        // Get connection from pool
        let pool = get_homebrew_pool()
            .ok_or_else(|| JupiterError::DatabaseError("Database pool not initialized".to_string()))?;
        
        let client = pool.get_connection_with_retry(3).await
            .map_err(|e| JupiterError::DatabaseError(format!("Failed to get database connection: {}", e)))?;
    
        // Build WeatherReport Table
        // ---------------------------------------------------------------
        let db = client.batch_execute(WeatherReport::sql_build_statement()).await;
        match db {
            Ok(_v) => log::info!("POSTGRES: CREATED WeatherReport Table"),
            Err(e) => log::error!("POSTGRES: {:?}", e),
        }
        let db_migrations = WeatherReport::migrations();
        for migration in db_migrations {
            let migrations_db = client.batch_execute(migration).await;
            match migrations_db {
                Ok(_v) => log::info!("POSTGRES: Migration Successful"),
                Err(e) => log::error!("POSTGRES: {:?}", e),
            }
        }

        return Ok(());
    }    

}

// Stored in SQL in cache_timeout is set
#[derive(Serialize, Deserialize, Debug, Clone)]
pub struct WeatherReport {
    pub id: i32,
    pub oid: String,
    pub temperature: Option<f64>, // Stored in celcius....api converts to F/C
    pub humidity: Option<f64>,
    pub percipitation: Option<f64>,
    pub pm10: Option<f64>,
    pub pm25: Option<f64>,
    pub co2: Option<f64>,
    pub tvoc: Option<f64>,
    pub device_type: String, // indoor, outdoor, other
    pub timestamp: i64
}
impl WeatherReport {
    pub fn new() -> WeatherReport {
        let oid: String = thread_rng().sample_iter(&Alphanumeric).take(15).map(char::from).collect();
        let timestamp = SystemTime::now().duration_since(UNIX_EPOCH)
            .unwrap_or_else(|e| {
                log::error!("System time error: {}", e);
                std::time::Duration::from_secs(0)
            })
            .as_secs() as i64;

        WeatherReport { 
            id: 0,
            oid: oid,
            temperature: None,
            humidity: None,
            percipitation: None,
            pm10: None,
            pm25: None,
            co2: None,
            tvoc: None,
            device_type: String::from("other"),
            timestamp: timestamp
        }
    }
    pub fn sql_table_name() -> String {
        return format!("weather_reports")
    }
    pub fn sql_build_statement() -> &'static str {
        "CREATE TABLE public.weather_reports (
            id serial NOT NULL,
            oid varchar NOT NULL UNIQUE,
            temperature DOUBLE PRECISION NULL,
            humidity DOUBLE PRECISION NULL,
            percipitation DOUBLE PRECISION NULL,
            pm10 DOUBLE PRECISION NULL,
            pm25 DOUBLE PRECISION NULL,
            co2 DOUBLE PRECISION NULL,
            tvoc DOUBLE PRECISION NULL,
            device_type VARCHAR NULL,
            timestamp BIGINT DEFAULT 0,
            CONSTRAINT weather_reports_pkey PRIMARY KEY (id));"
    }
    pub fn migrations() -> Vec<&'static str> {
        vec![
            "",
        ]
    }
    pub fn save(&self, config: Config) -> JupiterResult<&Self> {
        // Use async runtime to get connection from pool
        let runtime = tokio::runtime::Runtime::new()
<<<<<<< HEAD
            .map_err(|e| JupiterError::DatabaseError(format!("Failed to create runtime: {}", e)))?;
        let mut client = runtime.block_on(async {
            let pool = get_homebrew_pool()
                .ok_or_else(|| JupiterError::DatabaseError("Database pool not initialized".to_string()))?;
            
            pool.get_connection_with_retry(3).await
                .map_err(|e| JupiterError::DatabaseError(format!("Failed to get database connection: {}", e)))
=======
            .map_err(|e| {
                log::error!("Failed to create tokio runtime: {}", e);
                JupiterError::RuntimeError(format!("Failed to create runtime: {}", e))
            })?;
        
        let client = runtime.block_on(async {
            let pool = get_homebrew_pool()
                .ok_or_else(|| JupiterError::DatabaseError("Database pool not initialized".into()))?;
            
            pool.get_connection_with_retry(3).await
                .map_err(|e| {
                    log::error!("Failed to get database connection: {}", e);
                    JupiterError::DatabaseError(format!("Connection pool exhausted: {}", e))
                })
>>>>>>> 4bccc3b3
        })?;

        // Search for OID matches using secure parameterized query
        let rows = Self::select_by_oid(
            config.clone(),
            &self.oid
        )?;

        if rows.len() == 0 {
<<<<<<< HEAD
            runtime.block_on(async {
                client.execute("INSERT INTO weather_reports (oid, device_type, timestamp) VALUES ($1, $2, $3)",
                    &[&self.oid.clone(),
                    &self.device_type,
                    &self.timestamp]
                ).await
            })?;
        } 

        if self.temperature.is_some() {
            runtime.block_on(async {
                client.execute("UPDATE weather_reports SET temperature = $1 WHERE oid = $2;", 
                &[
                    &self.temperature,
                    &self.oid
                ]).await
            })?;
        }

        if self.humidity.is_some() {
            runtime.block_on(async {
                client.execute("UPDATE weather_reports SET humidity = $1 WHERE oid = $2;", 
                &[
                    &self.humidity,
                    &self.oid
                ]).await
            })?;
        }

        if self.percipitation.is_some() {
            runtime.block_on(async {
                client.execute("UPDATE weather_reports SET percipitation = $1 WHERE oid = $2;", 
                &[
                    &self.percipitation,
                    &self.oid
                ]).await
            })?;
        }

        if self.pm10.is_some() {
            runtime.block_on(async {
                client.execute("UPDATE weather_reports SET pm10 = $1 WHERE oid = $2;", 
                &[
                    &self.pm10,
                    &self.oid
                ]).await
            })?;
        }

        if self.pm25.is_some() {
            runtime.block_on(async {
                client.execute("UPDATE weather_reports SET pm25 = $1 WHERE oid = $2;", 
                &[
                    &self.pm25,
                    &self.oid
                ]).await
            })?;
        }

        if self.co2.is_some() {
            runtime.block_on(async {
                client.execute("UPDATE weather_reports SET co2 = $1 WHERE oid = $2;", 
                &[
                    &self.co2,
                    &self.oid
                ]).await
            })?;
        }

        if self.tvoc.is_some() {
            runtime.block_on(async {
                client.execute("UPDATE weather_reports SET tvoc = $1 WHERE oid = $2;", 
                &[
                    &self.tvoc,
                    &self.oid
                ]).await
            })?;
=======
            runtime.block_on(client.execute("INSERT INTO weather_reports (oid, device_type, timestamp) VALUES ($1, $2, $3)",
                &[&self.oid as &(dyn tokio_postgres::types::ToSql + Sync),
                &self.device_type as &(dyn tokio_postgres::types::ToSql + Sync),
                &self.timestamp as &(dyn tokio_postgres::types::ToSql + Sync)]
            ))?;
        } 

        if self.temperature.is_some() {
            runtime.block_on(client.execute("UPDATE weather_reports SET temperature = $1 WHERE oid = $2;", 
            &[
                &self.temperature as &(dyn tokio_postgres::types::ToSql + Sync),
                &self.oid as &(dyn tokio_postgres::types::ToSql + Sync)
            ]))?;
        }

        if self.humidity.is_some() {
            runtime.block_on(client.execute("UPDATE weather_reports SET humidity = $1 WHERE oid = $2;", 
            &[
                &self.humidity as &(dyn tokio_postgres::types::ToSql + Sync),
                &self.oid as &(dyn tokio_postgres::types::ToSql + Sync)
            ]))?;
        }

        if self.percipitation.is_some() {
            runtime.block_on(client.execute("UPDATE weather_reports SET percipitation = $1 WHERE oid = $2;", 
            &[
                &self.percipitation as &(dyn tokio_postgres::types::ToSql + Sync),
                &self.oid as &(dyn tokio_postgres::types::ToSql + Sync)
            ]))?;
        }

        if self.pm10.is_some() {
            runtime.block_on(client.execute("UPDATE weather_reports SET pm10 = $1 WHERE oid = $2;", 
            &[
                &self.pm10 as &(dyn tokio_postgres::types::ToSql + Sync),
                &self.oid as &(dyn tokio_postgres::types::ToSql + Sync)
            ]))?;
        }

        if self.pm25.is_some() {
            runtime.block_on(client.execute("UPDATE weather_reports SET pm25 = $1 WHERE oid = $2;", 
            &[
                &self.pm25 as &(dyn tokio_postgres::types::ToSql + Sync),
                &self.oid as &(dyn tokio_postgres::types::ToSql + Sync)
            ]))?;
        }

        if self.co2.is_some() {
            runtime.block_on(client.execute("UPDATE weather_reports SET co2 = $1 WHERE oid = $2;", 
            &[
                &self.co2 as &(dyn tokio_postgres::types::ToSql + Sync),
                &self.oid as &(dyn tokio_postgres::types::ToSql + Sync)
            ]))?;
        }

        if self.tvoc.is_some() {
            runtime.block_on(client.execute("UPDATE weather_reports SET tvoc = $1 WHERE oid = $2;", 
            &[
                &self.tvoc as &(dyn tokio_postgres::types::ToSql + Sync),
                &self.oid as &(dyn tokio_postgres::types::ToSql + Sync)
            ]))?;
>>>>>>> 4bccc3b3
        }

        return Ok(self);
    }
    // Secure method to select by OID using parameterized query
    pub fn select_by_oid(config: Config, oid: &str) -> JupiterResult<Vec<Self>> {
        // Validate OID input before using in query
        if !InputSanitizer::validate_oid(oid) {
            log::error!("Invalid OID format detected: {}", oid);
        }
        
        if !InputSanitizer::check_for_sql_keywords(oid) {
            log::error!("Potential SQL injection detected in OID: {}", oid);
        }
        
        // Use async runtime to get connection from pool
        let runtime = tokio::runtime::Runtime::new()
            .map_err(|e| JupiterError::DatabaseError(format!("Failed to create runtime: {}", e)))?;
        runtime.block_on(async {
            let pool = get_homebrew_pool()
                .ok_or_else(|| JupiterError::DatabaseError("Database pool not initialized".to_string()))?;
            
            let client = pool.get_connection_with_retry(3).await
                .map_err(|e| JupiterError::DatabaseError(format!("Failed to get database connection: {}", e)))?;
            
            let query = "SELECT * FROM weather_reports WHERE oid = $1 ORDER BY id DESC";
            let rows = client.query(query, &[&oid]).await
                .map_err(|e| JupiterError::DatabaseError(format!("Query failed: {}", e)))?;
            
            let mut parsed_rows: Vec<Self> = Vec::new();
            for row in rows {
                parsed_rows.push(Self::from_row(&row)
                    .map_err(|e| JupiterError::DatabaseError(format!("Failed to parse row: {}", e)))?);
            }
            
            Ok(parsed_rows)
        })
    }
    
    // Secure select method with parameterized queries
    pub fn select(config: Config, limit: Option<usize>, offset: Option<usize>, order_column: Option<String>, filter_params: Option<FilterParams>) -> JupiterResult<Vec<Self>> {
        // Build secure query with parameterized placeholders
        let mut query = String::from("SELECT * FROM weather_reports");
        let mut param_count = 0;
        
        // Add WHERE clause if filter parameters provided
        if let Some(ref filters) = filter_params {
            if let Some(ref oid) = filters.oid {
                param_count += 1;
                query.push_str(&format!(" WHERE oid = ${}", param_count));
            }
        }
        
        // Add ORDER BY clause (validate column name against whitelist)
        let valid_order_columns = vec!["id", "timestamp", "temperature", "humidity", "oid"];
        match order_column {
            Some(col) if valid_order_columns.contains(&col.as_str()) => {
                query.push_str(&format!(" ORDER BY {} DESC", col));
            },
            _ => {
                query.push_str(" ORDER BY id DESC");
            }
        }
        
        // Add LIMIT and OFFSET
        if let Some(limit_val) = limit {
            query.push_str(&format!(" LIMIT {}", limit_val));
        }
        if let Some(offset_val) = offset {
            query.push_str(&format!(" OFFSET {}", offset_val));
        }
        
        // Use async runtime to get connection from pool
        let runtime = tokio::runtime::Runtime::new()
            .map_err(|e| JupiterError::DatabaseError(format!("Failed to create runtime: {}", e)))?;
        runtime.block_on(async {
            let pool = get_homebrew_pool()
                .ok_or_else(|| JupiterError::DatabaseError("Database pool not initialized".to_string()))?;
            
            let client = pool.get_connection_with_retry(3).await
                .map_err(|e| JupiterError::DatabaseError(format!("Failed to get database connection: {}", e)))?;
            
            // Execute query with appropriate parameters
            let rows = if let Some(ref filters) = filter_params {
                if let Some(ref oid) = filters.oid {
                    client.query(&query, &[oid]).await
                        .map_err(|e| JupiterError::DatabaseError(format!("Query failed: {}", e)))?
                } else {
                    client.query(&query, &[]).await
                        .map_err(|e| JupiterError::DatabaseError(format!("Query failed: {}", e)))?
                }
            } else {
                client.query(&query, &[]).await
                    .map_err(|e| JupiterError::DatabaseError(format!("Query failed: {}", e)))?
            };
            
            let mut parsed_rows: Vec<Self> = Vec::new();
            for row in rows {
                parsed_rows.push(Self::from_row(&row)
                    .map_err(|e| JupiterError::DatabaseError(format!("Failed to parse row: {}", e)))?);
            }

            Ok(parsed_rows)
        })
    }
    fn from_row(row: &Row) -> JupiterResult<Self> {
        return Ok(Self {
            id: row.get("id"),
            oid: row.get("oid"),
            temperature: row.get("temperature"),
            humidity: row.get("humidity"),
            percipitation: row.get("percipitation"),
            pm10: row.get("pm10"),
            pm25: row.get("pm25"),
            co2: row.get("co2"),
            tvoc: row.get("tvoc"),
            device_type: row.get("device_type"),
            timestamp: row.get("timestamp"),
        });
    }
}


#[derive(Serialize, Deserialize, Debug, Clone)]
pub struct PostgresServer {
	pub db_name: String,
    pub username: String,
    pub password: String,
	pub address: String
}
impl PostgresServer {
    pub fn new() -> Result<PostgresServer, ConfigError> {
        let config = DatabaseConfig::homebrew_from_env()?;
        
        Ok(PostgresServer {
            db_name: config.db_name,
            username: config.username,
            password: config.password,
            address: config.address,
        })
    }
    
    pub fn from_config(config: &DatabaseConfig) -> PostgresServer {
        PostgresServer {
            db_name: config.db_name.clone(),
            username: config.username.clone(),
            password: config.password.clone(),
            address: config.address.clone(),
        }
    }
}<|MERGE_RESOLUTION|>--- conflicted
+++ resolved
@@ -199,7 +199,6 @@
         
         // Store the handle in the async mutex - need to spawn a task for this
         if let Some(handle_mutex) = &self.server_handle {
-<<<<<<< HEAD
             let handle_mutex_clone = handle_mutex.clone();
             tokio::spawn(async move {
                 match tokio::time::timeout(Duration::from_secs(5), handle_mutex_clone.lock()).await {
@@ -211,11 +210,6 @@
                     }
                 }
             });
-=======
-            let mut handle_guard = handle_mutex.lock()
-                .map_err(|e| JupiterError::LockError(format!("Failed to acquire server handle lock: {}", e)))?;
-            *handle_guard = Some(handle);
->>>>>>> 4bccc3b3
         }
         
         Ok(())
@@ -242,7 +236,6 @@
             
             // Try to join with timeout using async mutex
             let join_result = tokio::time::timeout(timeout, async move {
-<<<<<<< HEAD
                 // First acquire lock with timeout to prevent deadlock
                 match tokio::time::timeout(Duration::from_secs(2), handle_mutex_clone.lock()).await {
                     Ok(mut handle_guard) => {
@@ -256,15 +249,6 @@
                     },
                     Err(_) => {
                         log::error!("Failed to acquire lock for shutdown within timeout");
-=======
-                if let Ok(mut handle_guard) = handle_mutex_clone.lock() {
-                    if let Some(handle) = handle_guard.take() {
-                        // Since we can't directly join std::thread in async context,
-                        // we'll use a different approach
-                        let _ = tokio::task::spawn_blocking(move || {
-                            handle.join()
-                        }).await;
->>>>>>> 4bccc3b3
                     }
                 }
             }).await;
@@ -381,21 +365,12 @@
     pub fn save(&self, config: Config) -> JupiterResult<&Self> {
         // Use async runtime to get connection from pool
         let runtime = tokio::runtime::Runtime::new()
-<<<<<<< HEAD
-            .map_err(|e| JupiterError::DatabaseError(format!("Failed to create runtime: {}", e)))?;
-        let mut client = runtime.block_on(async {
-            let pool = get_homebrew_pool()
-                .ok_or_else(|| JupiterError::DatabaseError("Database pool not initialized".to_string()))?;
-            
-            pool.get_connection_with_retry(3).await
-                .map_err(|e| JupiterError::DatabaseError(format!("Failed to get database connection: {}", e)))
-=======
             .map_err(|e| {
                 log::error!("Failed to create tokio runtime: {}", e);
                 JupiterError::RuntimeError(format!("Failed to create runtime: {}", e))
             })?;
         
-        let client = runtime.block_on(async {
+        let mut client = runtime.block_on(async {
             let pool = get_homebrew_pool()
                 .ok_or_else(|| JupiterError::DatabaseError("Database pool not initialized".into()))?;
             
@@ -404,7 +379,6 @@
                     log::error!("Failed to get database connection: {}", e);
                     JupiterError::DatabaseError(format!("Connection pool exhausted: {}", e))
                 })
->>>>>>> 4bccc3b3
         })?;
 
         // Search for OID matches using secure parameterized query
@@ -414,12 +388,11 @@
         )?;
 
         if rows.len() == 0 {
-<<<<<<< HEAD
             runtime.block_on(async {
                 client.execute("INSERT INTO weather_reports (oid, device_type, timestamp) VALUES ($1, $2, $3)",
-                    &[&self.oid.clone(),
-                    &self.device_type,
-                    &self.timestamp]
+                    &[&self.oid as &(dyn tokio_postgres::types::ToSql + Sync),
+                    &self.device_type as &(dyn tokio_postgres::types::ToSql + Sync),
+                    &self.timestamp as &(dyn tokio_postgres::types::ToSql + Sync)]
                 ).await
             })?;
         } 
@@ -428,8 +401,8 @@
             runtime.block_on(async {
                 client.execute("UPDATE weather_reports SET temperature = $1 WHERE oid = $2;", 
                 &[
-                    &self.temperature,
-                    &self.oid
+                    &self.temperature as &(dyn tokio_postgres::types::ToSql + Sync),
+                    &self.oid as &(dyn tokio_postgres::types::ToSql + Sync)
                 ]).await
             })?;
         }
@@ -438,8 +411,8 @@
             runtime.block_on(async {
                 client.execute("UPDATE weather_reports SET humidity = $1 WHERE oid = $2;", 
                 &[
-                    &self.humidity,
-                    &self.oid
+                    &self.humidity as &(dyn tokio_postgres::types::ToSql + Sync),
+                    &self.oid as &(dyn tokio_postgres::types::ToSql + Sync)
                 ]).await
             })?;
         }
@@ -448,8 +421,8 @@
             runtime.block_on(async {
                 client.execute("UPDATE weather_reports SET percipitation = $1 WHERE oid = $2;", 
                 &[
-                    &self.percipitation,
-                    &self.oid
+                    &self.percipitation as &(dyn tokio_postgres::types::ToSql + Sync),
+                    &self.oid as &(dyn tokio_postgres::types::ToSql + Sync)
                 ]).await
             })?;
         }
@@ -458,8 +431,8 @@
             runtime.block_on(async {
                 client.execute("UPDATE weather_reports SET pm10 = $1 WHERE oid = $2;", 
                 &[
-                    &self.pm10,
-                    &self.oid
+                    &self.pm10 as &(dyn tokio_postgres::types::ToSql + Sync),
+                    &self.oid as &(dyn tokio_postgres::types::ToSql + Sync)
                 ]).await
             })?;
         }
@@ -468,8 +441,8 @@
             runtime.block_on(async {
                 client.execute("UPDATE weather_reports SET pm25 = $1 WHERE oid = $2;", 
                 &[
-                    &self.pm25,
-                    &self.oid
+                    &self.pm25 as &(dyn tokio_postgres::types::ToSql + Sync),
+                    &self.oid as &(dyn tokio_postgres::types::ToSql + Sync)
                 ]).await
             })?;
         }
@@ -478,8 +451,8 @@
             runtime.block_on(async {
                 client.execute("UPDATE weather_reports SET co2 = $1 WHERE oid = $2;", 
                 &[
-                    &self.co2,
-                    &self.oid
+                    &self.co2 as &(dyn tokio_postgres::types::ToSql + Sync),
+                    &self.oid as &(dyn tokio_postgres::types::ToSql + Sync)
                 ]).await
             })?;
         }
@@ -488,73 +461,10 @@
             runtime.block_on(async {
                 client.execute("UPDATE weather_reports SET tvoc = $1 WHERE oid = $2;", 
                 &[
-                    &self.tvoc,
-                    &self.oid
+                    &self.tvoc as &(dyn tokio_postgres::types::ToSql + Sync),
+                    &self.oid as &(dyn tokio_postgres::types::ToSql + Sync)
                 ]).await
             })?;
-=======
-            runtime.block_on(client.execute("INSERT INTO weather_reports (oid, device_type, timestamp) VALUES ($1, $2, $3)",
-                &[&self.oid as &(dyn tokio_postgres::types::ToSql + Sync),
-                &self.device_type as &(dyn tokio_postgres::types::ToSql + Sync),
-                &self.timestamp as &(dyn tokio_postgres::types::ToSql + Sync)]
-            ))?;
-        } 
-
-        if self.temperature.is_some() {
-            runtime.block_on(client.execute("UPDATE weather_reports SET temperature = $1 WHERE oid = $2;", 
-            &[
-                &self.temperature as &(dyn tokio_postgres::types::ToSql + Sync),
-                &self.oid as &(dyn tokio_postgres::types::ToSql + Sync)
-            ]))?;
-        }
-
-        if self.humidity.is_some() {
-            runtime.block_on(client.execute("UPDATE weather_reports SET humidity = $1 WHERE oid = $2;", 
-            &[
-                &self.humidity as &(dyn tokio_postgres::types::ToSql + Sync),
-                &self.oid as &(dyn tokio_postgres::types::ToSql + Sync)
-            ]))?;
-        }
-
-        if self.percipitation.is_some() {
-            runtime.block_on(client.execute("UPDATE weather_reports SET percipitation = $1 WHERE oid = $2;", 
-            &[
-                &self.percipitation as &(dyn tokio_postgres::types::ToSql + Sync),
-                &self.oid as &(dyn tokio_postgres::types::ToSql + Sync)
-            ]))?;
-        }
-
-        if self.pm10.is_some() {
-            runtime.block_on(client.execute("UPDATE weather_reports SET pm10 = $1 WHERE oid = $2;", 
-            &[
-                &self.pm10 as &(dyn tokio_postgres::types::ToSql + Sync),
-                &self.oid as &(dyn tokio_postgres::types::ToSql + Sync)
-            ]))?;
-        }
-
-        if self.pm25.is_some() {
-            runtime.block_on(client.execute("UPDATE weather_reports SET pm25 = $1 WHERE oid = $2;", 
-            &[
-                &self.pm25 as &(dyn tokio_postgres::types::ToSql + Sync),
-                &self.oid as &(dyn tokio_postgres::types::ToSql + Sync)
-            ]))?;
-        }
-
-        if self.co2.is_some() {
-            runtime.block_on(client.execute("UPDATE weather_reports SET co2 = $1 WHERE oid = $2;", 
-            &[
-                &self.co2 as &(dyn tokio_postgres::types::ToSql + Sync),
-                &self.oid as &(dyn tokio_postgres::types::ToSql + Sync)
-            ]))?;
-        }
-
-        if self.tvoc.is_some() {
-            runtime.block_on(client.execute("UPDATE weather_reports SET tvoc = $1 WHERE oid = $2;", 
-            &[
-                &self.tvoc as &(dyn tokio_postgres::types::ToSql + Sync),
-                &self.oid as &(dyn tokio_postgres::types::ToSql + Sync)
-            ]))?;
->>>>>>> 4bccc3b3
         }
 
         return Ok(self);
