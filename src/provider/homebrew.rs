--- conflicted
+++ resolved
@@ -19,19 +19,12 @@
 use tokio::sync::broadcast;
 
 use tokio_postgres::{Error, Row};
-<<<<<<< HEAD
-use crate::ssl_config::create_homebrew_connector;
+use crate::error::{JupiterError, Result as JupiterResult};
+use crate::ssl_config::{create_homebrew_connector, SslConfig};
 use crate::input_sanitizer::{InputSanitizer, DatabaseInputValidator, ValidationError};
 use openssl::ssl::{SslConnector, SslMethod, SslVerifyMode};
 use postgres_openssl::MakeTlsConnector;
-=======
-use crate::error::{JupiterError, Result as JupiterResult};
-use crate::ssl_config::{create_homebrew_connector, SslConfig};
-use openssl::ssl::{SslConnector, SslMethod, SslVerifyMode};
-use postgres_openssl::MakeTlsConnector;
-use crate::input_sanitizer::{InputSanitizer, DatabaseInputValidator, ValidationError};
 use crate::config::{DatabaseConfig, ConfigError};
->>>>>>> 0ffcf5a1
 
 // Can have multiple homebrew instruments
 // Support temperature humidity, windspeed, wind direction, percipitation, PM2.5, PM10, C02, TVOC, etc.
@@ -74,7 +67,6 @@
 }
 
 impl Config {
-<<<<<<< HEAD
     pub fn new(apikey: String, pg: PostgresServer, port: u16) -> Self {
         let (shutdown_tx, _) = broadcast::channel(1);
         Config {
@@ -87,10 +79,7 @@
         }
     }
 
-    pub async fn init(&mut self){
-=======
-    pub async fn init(&self) -> JupiterResult<()> {
->>>>>>> 0ffcf5a1
+    pub async fn init(&mut self) -> JupiterResult<()> {
 
         self.build_tables().await?;
 
@@ -173,12 +162,13 @@
             
             log::info!("Homebrew server shutting down...");
         });
-<<<<<<< HEAD
         
         if let Some(handle_mutex) = &self.server_handle {
             let mut handle_guard = handle_mutex.lock().unwrap();
             *handle_guard = Some(handle);
         }
+        
+        Ok(())
     }
 
     pub async fn shutdown(&mut self) {
@@ -225,9 +215,6 @@
         }
         
         log::info!("Homebrew server shutdown complete");
-=======
-        Ok(())
->>>>>>> 0ffcf5a1
     }
 
     pub async fn build_tables(&self) -> JupiterResult<()> {
@@ -492,7 +479,7 @@
         }
         
         let connector = create_homebrew_connector()
-            .map_err(|e| JupiterError::SslError(format!("Failed to create SSL connector: {}", e)))?
+            .map_err(|e| JupiterError::SslError(format!("Failed to create SSL connector: {}", e)))?;
         let mut client = crate::postgres::Client::connect(
             format!("postgresql://{}:{}@{}/{}?sslmode=prefer", 
                 &postgres.username, &postgres.password, &postgres.address, &postgres.db_name).as_str(), 
